# README - Georgia Tech Smoothing and Mapping Library

**Important Note**

As of August 1 2020, the `develop` branch is officially in "Pre 4.1" mode, and features deprecated in 4.0 have been removed. Please use the last [4.0.3 release](https://github.com/borglab/gtsam/releases/tag/4.0.3) if you need those features. 

However, most are easily converted and can be tracked down (in 4.0.3) by disabling the cmake flag `GTSAM_ALLOW_DEPRECATED_SINCE_V4`.

## What is GTSAM?

GTSAM is a C++ library that implements smoothing and
mapping (SAM) in robotics and vision, using Factor Graphs and Bayes
Networks as the underlying computing paradigm rather than sparse
matrices.

The current support matrix is:

| Platform     | Compiler  | Build Status  |
|:------------:|:---------:|:-------------:|
| Ubuntu 18.04 | gcc/clang | ![Linux CI](https://github.com/borglab/gtsam/workflows/Linux%20CI/badge.svg) |
| macOS        | clang     | ![macOS CI](https://github.com/borglab/gtsam/workflows/macOS%20CI/badge.svg) |
| Windows      | MSVC      | ![Windows CI](https://github.com/borglab/gtsam/workflows/Windows%20CI/badge.svg) |


On top of the C++ library, GTSAM includes [wrappers for MATLAB & Python](#wrappers).


## Quickstart

In the root library folder execute:

```sh
#!bash
$ mkdir build
$ cd build
$ cmake ..
$ make check (optional, runs unit tests)
$ make install
```

Prerequisites:

- [Boost](http://www.boost.org/users/download/) >= 1.65 (Ubuntu: `sudo apt-get install libboost-all-dev`)
- [CMake](http://www.cmake.org/cmake/resources/software.html) >= 3.0 (Ubuntu: `sudo apt-get install cmake`)
- A modern compiler, i.e., at least gcc 4.7.3 on Linux.

Optional prerequisites - used automatically if findable by CMake:

- [Intel Threaded Building Blocks (TBB)](http://www.threadingbuildingblocks.org/) (Ubuntu: `sudo apt-get install libtbb-dev`)
- [Intel Math Kernel Library (MKL)](http://software.intel.com/en-us/intel-mkl) (Ubuntu: [installing using APT](https://software.intel.com/en-us/articles/installing-intel-free-libs-and-python-apt-repo))
    - See [INSTALL.md](INSTALL.md) for more installation information
    - Note that MKL may not provide a speedup in all cases. Make sure to benchmark your problem with and without MKL.

## GTSAM 4 Compatibility

GTSAM 4 introduces several new features, most notably Expressions and a Python toolbox. It also introduces traits, a C++ technique that allows optimizing with non-GTSAM types. That opens the door to retiring geometric types such as Point2 and Point3 to pure Eigen types, which we also do. A significant change which will not trigger a compile error is that zero-initializing of Point2 and Point3 is deprecated, so please be aware that this might render functions using their default constructor incorrect.

<<<<<<< HEAD
GTSAM 4 also deprecated some legacy functionality and wrongly named methods. If you are on a 4.0.X release, you can define the flag `GTSAM_ALLOW_DEPRECATED_SINCE_V4` to use the deprecated methods.

GTSAM 4.1 added a new pybind wrapper, and **removed** the deprecated functionality. There is a flag `GTSAM_ALLOW_DEPRECATED_SINCE_V41` for newly deprecated methods since the 4.1 release, which is on by default, allowing anyone to just pull version 4.1 and compile.
=======
 There is a flag `GTSAM_ALLOW_DEPRECATED_SINCE_V42` for newly deprecated methods since the 4.2 release, which is on by default, allowing anyone to just pull version 4.2 and compile.
>>>>>>> c57988fe


## Wrappers

We provide support for [MATLAB](matlab/README.md) and [Python](python/README.md) wrappers for GTSAM. Please refer to the linked documents for more details.

## The Preintegrated IMU Factor

GTSAM includes a state of the art IMU handling scheme based on

- Todd Lupton and Salah Sukkarieh, _"Visual-Inertial-Aided Navigation for High-Dynamic Motion in Built Environments Without Initial Conditions"_, TRO, 28(1):61-76, 2012. [[link]](https://ieeexplore.ieee.org/document/6092505)

Our implementation improves on this using integration on the manifold, as detailed in

- Luca Carlone, Zsolt Kira, Chris Beall, Vadim Indelman, and Frank Dellaert, _"Eliminating conditionally independent sets in factor graphs: a unifying perspective based on smart factors"_, Int. Conf. on Robotics and Automation (ICRA), 2014. [[link]](https://ieeexplore.ieee.org/abstract/document/6907483)
- Christian Forster, Luca Carlone, Frank Dellaert, and Davide Scaramuzza, "IMU Preintegration on Manifold for Efficient Visual-Inertial Maximum-a-Posteriori Estimation", Robotics: Science and Systems (RSS), 2015. [[link]](http://www.roboticsproceedings.org/rss11/p06.pdf)

If you are using the factor in academic work, please cite the publications above.

In GTSAM 4 a new and more efficient implementation, based on integrating on the NavState tangent space and detailed in [this document](doc/ImuFactor.pdf), is enabled by default. To switch to the RSS 2015 version, set the flag `GTSAM_TANGENT_PREINTEGRATION` to OFF.


## Additional Information

There is a [`GTSAM users Google group`](https://groups.google.com/forum/#!forum/gtsam-users) for general discussion.

Read about important [`GTSAM-Concepts`](GTSAM-Concepts.md) here. A primer on GTSAM Expressions,
which support (superfast) automatic differentiation,
can be found on the [GTSAM wiki on BitBucket](https://bitbucket.org/gtborg/gtsam/wiki/Home).

See the [`INSTALL`](INSTALL.md) file for more detailed installation instructions.

GTSAM is open source under the BSD license, see the [`LICENSE`](LICENSE) and [`LICENSE.BSD`](LICENSE.BSD) files.

Please see the [`examples/`](examples) directory and the [`USAGE`](USAGE.md) file for examples on how to use GTSAM.

GTSAM was developed in the lab of [Frank Dellaert](http://www.cc.gatech.edu/~dellaert) at the [Georgia Institute of Technology](http://www.gatech.edu), with the help of many contributors over the years, see [THANKS](THANKS.md).<|MERGE_RESOLUTION|>--- conflicted
+++ resolved
@@ -55,13 +55,7 @@
 
 GTSAM 4 introduces several new features, most notably Expressions and a Python toolbox. It also introduces traits, a C++ technique that allows optimizing with non-GTSAM types. That opens the door to retiring geometric types such as Point2 and Point3 to pure Eigen types, which we also do. A significant change which will not trigger a compile error is that zero-initializing of Point2 and Point3 is deprecated, so please be aware that this might render functions using their default constructor incorrect.
 
-<<<<<<< HEAD
-GTSAM 4 also deprecated some legacy functionality and wrongly named methods. If you are on a 4.0.X release, you can define the flag `GTSAM_ALLOW_DEPRECATED_SINCE_V4` to use the deprecated methods.
-
-GTSAM 4.1 added a new pybind wrapper, and **removed** the deprecated functionality. There is a flag `GTSAM_ALLOW_DEPRECATED_SINCE_V41` for newly deprecated methods since the 4.1 release, which is on by default, allowing anyone to just pull version 4.1 and compile.
-=======
  There is a flag `GTSAM_ALLOW_DEPRECATED_SINCE_V42` for newly deprecated methods since the 4.2 release, which is on by default, allowing anyone to just pull version 4.2 and compile.
->>>>>>> c57988fe
 
 
 ## Wrappers
