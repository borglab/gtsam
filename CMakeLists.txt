project(GTSAM CXX C)
cmake_minimum_required(VERSION 3.0)

# new feature to Cmake Version > 2.8.12
# Mac ONLY. Define Relative Path on Mac OS
if(NOT DEFINED CMAKE_MACOSX_RPATH)
  set(CMAKE_MACOSX_RPATH 0)
endif()

# Set the version number for the library
set (GTSAM_VERSION_MAJOR 4)
set (GTSAM_VERSION_MINOR 0)
set (GTSAM_VERSION_PATCH 2)
math (EXPR GTSAM_VERSION_NUMERIC "10000 * ${GTSAM_VERSION_MAJOR} + 100 * ${GTSAM_VERSION_MINOR} + ${GTSAM_VERSION_PATCH}")
set (GTSAM_VERSION_STRING "${GTSAM_VERSION_MAJOR}.${GTSAM_VERSION_MINOR}.${GTSAM_VERSION_PATCH}")

###############################################################################
# Gather information, perform checks, set defaults

# Set the default install path to home
#set (CMAKE_INSTALL_PREFIX ${HOME} CACHE PATH "Install prefix for library")

set(CMAKE_MODULE_PATH "${CMAKE_MODULE_PATH}" "${CMAKE_CURRENT_SOURCE_DIR}/cmake")
include(GtsamMakeConfigFile)

# Record the root dir for gtsam - needed during external builds, e.g., ROS
set(GTSAM_SOURCE_ROOT_DIR ${CMAKE_CURRENT_SOURCE_DIR})
message(STATUS "GTSAM_SOURCE_ROOT_DIR: [${GTSAM_SOURCE_ROOT_DIR}]")

# Load build type flags and default to Debug mode
include(GtsamBuildTypes)

# Use macros for creating tests/timing scripts
include(GtsamTesting)
include(GtsamPrinting)

# guard against in-source builds
if(${CMAKE_SOURCE_DIR} STREQUAL ${CMAKE_BINARY_DIR})
  message(FATAL_ERROR "In-source builds not allowed. Please make a new directory (called a build directory) and run CMake from there. You may need to remove CMakeCache.txt. ")
endif()

# See whether gtsam_unstable is available (it will be present only if we're using a git checkout)
if(EXISTS "${PROJECT_SOURCE_DIR}/gtsam_unstable" AND IS_DIRECTORY "${PROJECT_SOURCE_DIR}/gtsam_unstable")
    set(GTSAM_UNSTABLE_AVAILABLE 1)
else()
    set(GTSAM_UNSTABLE_AVAILABLE 0)
endif()

# ----------------------------------------------------------------------------
#   Uninstall target, for "make uninstall"
# ----------------------------------------------------------------------------
configure_file(
  "${CMAKE_CURRENT_SOURCE_DIR}/cmake/cmake_uninstall.cmake.in"
  "${CMAKE_CURRENT_BINARY_DIR}/cmake_uninstall.cmake"
  IMMEDIATE @ONLY)

add_custom_target(uninstall
  "${CMAKE_COMMAND}" -P "${CMAKE_CURRENT_BINARY_DIR}/cmake_uninstall.cmake")


###############################################################################
# Set up options

# Configurable Options
if(GTSAM_UNSTABLE_AVAILABLE)
    option(GTSAM_BUILD_UNSTABLE              "Enable/Disable libgtsam_unstable"          ON)
endif()
option(BUILD_SHARED_LIBS                 "Build shared gtsam library, instead of static" ON)
option(GTSAM_USE_QUATERNIONS             "Enable/Disable using an internal Quaternion representation for rotations instead of rotation matrices. If enable, Rot3::EXPMAP is enforced by default." OFF)
option(GTSAM_POSE3_EXPMAP 			 	 "Enable/Disable using Pose3::EXPMAP as the default mode. If disabled, Pose3::FIRST_ORDER will be used." OFF)
option(GTSAM_ROT3_EXPMAP 			 	 "Ignore if GTSAM_USE_QUATERNIONS is OFF (Rot3::EXPMAP by default). Otherwise, enable Rot3::EXPMAP, or if disabled, use Rot3::CAYLEY." OFF)
option(GTSAM_ENABLE_CONSISTENCY_CHECKS   "Enable/Disable expensive consistency checks"       OFF)
option(GTSAM_WITH_TBB                    "Use Intel Threaded Building Blocks (TBB) if available" ON)
option(GTSAM_WITH_EIGEN_MKL              "Eigen will use Intel MKL if available" OFF)
option(GTSAM_WITH_EIGEN_MKL_OPENMP       "Eigen, when using Intel MKL, will also use OpenMP for multithreading if available" OFF)
<<<<<<< HEAD
option(GTSAM_THROW_CHEIRALITY_EXCEPTION "Throw exception when a triangulated point is behind a camera" ON)
option(GTSAM_BUILD_PYTHON                "Enable/Disable building & installation of Python module with pybind11" OFF)
=======
option(GTSAM_THROW_CHEIRALITY_EXCEPTION  "Throw exception when a triangulated point is behind a camera" ON)
>>>>>>> 434df49f
option(GTSAM_ALLOW_DEPRECATED_SINCE_V4   "Allow use of methods/functions deprecated in GTSAM 4" ON)
option(GTSAM_TYPEDEF_POINTS_TO_VECTORS   "Typedef Point2 and Point3 to Eigen::Vector equivalents" OFF)
option(GTSAM_SUPPORT_NESTED_DISSECTION   "Support Metis-based nested dissection" ON)
option(GTSAM_TANGENT_PREINTEGRATION      "Use new ImuFactor with integration on tangent space" ON)
if(NOT MSVC AND NOT XCODE_VERSION)
    option(GTSAM_BUILD_WITH_CCACHE           "Use ccache compiler cache" ON)
endif()

if(NOT MSVC AND NOT XCODE_VERSION)
  # Set the build type to upper case for downstream use
  string(TOUPPER "${CMAKE_BUILD_TYPE}" CMAKE_BUILD_TYPE_UPPER)

  # Set the GTSAM_BUILD_TAG variable.
  # If build type is Release, set to blank (""), else set to the build type.
  if(${CMAKE_BUILD_TYPE_UPPER} STREQUAL "RELEASE")
   set(GTSAM_BUILD_TAG "") # Don't create release mode tag on installed directory
  else()
   set(GTSAM_BUILD_TAG "${CMAKE_BUILD_TYPE}")
  endif()
endif()

# Options relating to MATLAB wrapper
# TODO: Check for matlab mex binary before handling building of binaries
option(GTSAM_INSTALL_MATLAB_TOOLBOX      "Enable/Disable installation of matlab toolbox"  OFF)
option(GTSAM_INSTALL_CYTHON_TOOLBOX      "Enable/Disable installation of Cython toolbox"  OFF)
option(GTSAM_BUILD_WRAP                  "Enable/Disable building of matlab/cython wrap utility (necessary for matlab/cython interface)" ON)
set(GTSAM_PYTHON_VERSION "Default" CACHE STRING "The version of Python to build the wrappers against.")

# Check / set dependent variables for MATLAB wrapper
if((GTSAM_INSTALL_MATLAB_TOOLBOX OR GTSAM_INSTALL_CYTHON_TOOLBOX) AND NOT GTSAM_BUILD_WRAP)
	message(FATAL_ERROR "GTSAM_INSTALL_MATLAB_TOOLBOX or GTSAM_INSTALL_CYTHON_TOOLBOX is enabled, please also enable GTSAM_BUILD_WRAP")
endif()
if((GTSAM_INSTALL_MATLAB_TOOLBOX OR GTSAM_INSTALL_CYTHON_TOOLBOX) AND GTSAM_BUILD_TYPE_POSTFIXES)
		set(CURRENT_POSTFIX ${CMAKE_${CMAKE_BUILD_TYPE_UPPER}_POSTFIX})
endif()
if(GTSAM_INSTALL_WRAP AND NOT GTSAM_BUILD_WRAP)
	message(FATAL_ERROR "GTSAM_INSTALL_WRAP is enabled, please also enable GTSAM_BUILD_WRAP")
endif()

if(GTSAM_INSTALL_MATLAB_TOOLBOX AND NOT BUILD_SHARED_LIBS)
	message(FATAL_ERROR "GTSAM_INSTALL_MATLAB_TOOLBOX and BUILD_SHARED_LIBS=OFF. The MATLAB wrapper cannot be compiled with a static GTSAM library because mex modules are themselves shared libraries.  If you want a self-contained mex module, enable GTSAM_MEX_BUILD_STATIC_MODULE instead of BUILD_SHARED_LIBS=OFF.")
endif()

if(GTSAM_INSTALL_MATLAB_TOOLBOX AND GTSAM_TYPEDEF_POINTS_TO_VECTORS)
    message(FATAL_ERROR "GTSAM_INSTALL_MATLAB_TOOLBOX and GTSAM_TYPEDEF_POINTS_TO_VECTORS are both enabled. For now, the MATLAB toolbox cannot deal with this yet.  Please turn one of the two options off.")
endif()

if(GTSAM_INSTALL_CYTHON_TOOLBOX AND GTSAM_TYPEDEF_POINTS_TO_VECTORS)
    message(FATAL_ERROR "GTSAM_INSTALL_CYTHON_TOOLBOX and GTSAM_TYPEDEF_POINTS_TO_VECTORS are both enabled. For now, the CYTHON toolbox cannot deal with this yet.  Please turn one of the two options off.")
endif()

if(GTSAM_BUILD_PYTHON)
	if (NOT GTSAM_TYPEDEF_POINTS_TO_VECTORS)
		message(FATAL_ERROR "GTSAM_BUILD_PYTHON requires GTSAM_TYPEDEF_POINTS_TO_VECTORS to be enabled but it is not.")
	endif()
	set(GTSAM_PY_INSTALL_PATH "${CMAKE_INSTALL_PREFIX}/python")
endif()

# Flags for choosing default packaging tools
set(CPACK_SOURCE_GENERATOR "TGZ" CACHE STRING "CPack Default Source Generator")
set(CPACK_GENERATOR        "TGZ" CACHE STRING "CPack Default Binary Generator")

if (CMAKE_GENERATOR STREQUAL "Ninja" AND
    ((CMAKE_CXX_COMPILER_ID STREQUAL "GNU" AND NOT CMAKE_CXX_COMPILER_VERSION VERSION_LESS 4.9) OR
     (CMAKE_CXX_COMPILER_ID STREQUAL "Clang" AND NOT CMAKE_CXX_COMPILER_VERSION VERSION_LESS 3.5)))
    # Force colored warnings in Ninja's output, if the compiler has -fdiagnostics-color support.
    # Rationale in https://github.com/ninja-build/ninja/issues/814
    set(CMAKE_CXX_FLAGS "${CMAKE_CXX_FLAGS} -fdiagnostics-color=always")
endif()

###############################################################################
# Find boost

# To change the path for boost, you will need to set:
# BOOST_ROOT: path to install prefix for boost
# Boost_NO_SYSTEM_PATHS: set to true to keep the find script from ignoring BOOST_ROOT

if(MSVC)
	# By default, boost only builds static libraries on windows
	set(Boost_USE_STATIC_LIBS ON)  # only find static libs
	# If we ever reset above on windows and, ...
	# If we use Boost shared libs, disable auto linking.
	# Some libraries, at least Boost Program Options, rely on this to export DLL symbols.
	if(NOT Boost_USE_STATIC_LIBS)
		list_append_cache(GTSAM_COMPILE_DEFINITIONS_PUBLIC BOOST_ALL_NO_LIB BOOST_ALL_DYN_LINK)
	endif()
	# Virtual memory range for PCH exceeded on VS2015
	if(MSVC_VERSION LESS 1910) # older than VS2017
	  list_append_cache(GTSAM_COMPILE_OPTIONS_PRIVATE -Zm295)
	endif()
endif()

# If building DLLs in MSVC, we need to avoid EIGEN_STATIC_ASSERT()
# or explicit instantiation will generate build errors.
# See: https://bitbucket.org/gtborg/gtsam/issues/417/fail-to-build-on-msvc-2017
#
if(MSVC AND BUILD_SHARED_LIBS)
	list_append_cache(GTSAM_COMPILE_DEFINITIONS_PUBLIC EIGEN_NO_STATIC_ASSERT)
endif()

# Store these in variables so they are automatically replicated in GTSAMConfig.cmake and such.
set(BOOST_FIND_MINIMUM_VERSION 1.43)
set(BOOST_FIND_MINIMUM_COMPONENTS serialization system filesystem thread program_options date_time timer chrono regex)

find_package(Boost ${BOOST_FIND_MINIMUM_VERSION} COMPONENTS ${BOOST_FIND_MINIMUM_COMPONENTS})

# Required components
if(NOT Boost_SERIALIZATION_LIBRARY OR NOT Boost_SYSTEM_LIBRARY OR NOT Boost_FILESYSTEM_LIBRARY OR
    NOT Boost_THREAD_LIBRARY OR NOT Boost_DATE_TIME_LIBRARY)
  message(FATAL_ERROR "Missing required Boost components >= v1.43, please install/upgrade Boost or configure your search paths.")
endif()

option(GTSAM_DISABLE_NEW_TIMERS "Disables using Boost.chrono for timing" OFF)
# Allow for not using the timer libraries on boost < 1.48 (GTSAM timing code falls back to old timer library)
set(GTSAM_BOOST_LIBRARIES
  Boost::serialization
  Boost::system
  Boost::filesystem
  Boost::thread
  Boost::date_time
  Boost::regex
)
if (GTSAM_DISABLE_NEW_TIMERS)
    message("WARNING:  GTSAM timing instrumentation manually disabled")
    list_append_cache(GTSAM_COMPILE_DEFINITIONS_PUBLIC DGTSAM_DISABLE_NEW_TIMERS)
else()
    if(Boost_TIMER_LIBRARY)
      list(APPEND GTSAM_BOOST_LIBRARIES Boost::timer Boost::chrono)
    else()
      list(APPEND GTSAM_BOOST_LIBRARIES rt) # When using the header-only boost timer library, need -lrt
      message("WARNING:  GTSAM timing instrumentation will use the older, less accurate, Boost timer library because boost older than 1.48 was found.")
    endif()
endif()

###############################################################################
# Find TBB
find_package(TBB 4.4 COMPONENTS tbb tbbmalloc)

# Set up variables if we're using TBB
if(TBB_FOUND AND GTSAM_WITH_TBB)
	set(GTSAM_USE_TBB 1)  # This will go into config.h
  # all definitions and link requisites will go via imported targets:
  # tbb & tbbmalloc
  list(APPEND GTSAM_ADDITIONAL_LIBRARIES tbb tbbmalloc)
else()
	set(GTSAM_USE_TBB 0)  # This will go into config.h
endif()

###############################################################################
# Prohibit Timing build mode in combination with TBB
if(GTSAM_USE_TBB AND (CMAKE_BUILD_TYPE  STREQUAL "Timing"))
      message(FATAL_ERROR "Timing build mode cannot be used together with TBB. Use a sampling profiler such as Instruments or Intel VTune Amplifier instead.")
endif()


###############################################################################
# Find Google perftools
find_package(GooglePerfTools)

###############################################################################
# Support ccache, if installed
if(NOT MSVC AND NOT XCODE_VERSION)
	find_program(CCACHE_FOUND ccache)
	if(CCACHE_FOUND)
		if(GTSAM_BUILD_WITH_CCACHE)
			set_property(GLOBAL PROPERTY RULE_LAUNCH_COMPILE ccache)
			set_property(GLOBAL PROPERTY RULE_LAUNCH_LINK ccache)
		else()
			set_property(GLOBAL PROPERTY RULE_LAUNCH_COMPILE "")
			set_property(GLOBAL PROPERTY RULE_LAUNCH_LINK "")
		endif()
	endif(CCACHE_FOUND)
endif()

###############################################################################
# Find MKL
find_package(MKL)

if(MKL_FOUND AND GTSAM_WITH_EIGEN_MKL)
    set(GTSAM_USE_EIGEN_MKL 1) # This will go into config.h
    set(EIGEN_USE_MKL_ALL 1) # This will go into config.h - it makes Eigen use MKL
    list(APPEND GTSAM_ADDITIONAL_LIBRARIES ${MKL_LIBRARIES})

    # --no-as-needed is required with gcc according to the MKL link advisor
    if(CMAKE_CXX_COMPILER_ID STREQUAL "GNU")
        set(CMAKE_EXE_LINKER_FLAGS "${CMAKE_EXE_LINKER_FLAGS} -Wl,--no-as-needed")
    endif()
else()
    set(GTSAM_USE_EIGEN_MKL 0)
    set(EIGEN_USE_MKL_ALL 0)
endif()

###############################################################################
# Find OpenMP (if we're also using MKL)
find_package(OpenMP)  # do this here to generate correct message if disabled

if(GTSAM_WITH_EIGEN_MKL AND GTSAM_WITH_EIGEN_MKL_OPENMP AND GTSAM_USE_EIGEN_MKL)
    if(OPENMP_FOUND AND GTSAM_USE_EIGEN_MKL AND GTSAM_WITH_EIGEN_MKL_OPENMP)
        set(GTSAM_USE_EIGEN_MKL_OPENMP 1) # This will go into config.h
        list_append_cache(GTSAM_COMPILE_OPTIONS_PUBLIC ${OpenMP_CXX_FLAGS})
    endif()
endif()


###############################################################################
# Option for using system Eigen or GTSAM-bundled Eigen
### These patches only affect usage of MKL. If you want to enable MKL, you *must*
### use our patched version of Eigen
### See:  http://eigen.tuxfamily.org/bz/show_bug.cgi?id=704 (Householder QR MKL selection)
###       http://eigen.tuxfamily.org/bz/show_bug.cgi?id=705 (Fix MKL LLT return code)
option(GTSAM_USE_SYSTEM_EIGEN "Find and use system-installed Eigen. If 'off', use the one bundled with GTSAM" OFF)
option(GTSAM_WITH_EIGEN_UNSUPPORTED "Install Eigen's unsupported modules" OFF)

# Switch for using system Eigen or GTSAM-bundled Eigen
if(GTSAM_USE_SYSTEM_EIGEN)
	find_package(Eigen3 REQUIRED)

	# Use generic Eigen include paths e.g. <Eigen/Core>
	set(GTSAM_EIGEN_INCLUDE_FOR_INSTALL "${EIGEN3_INCLUDE_DIR}")

	# check if MKL is also enabled - can have one or the other, but not both!
	# Note: Eigen >= v3.2.5 includes our patches
	if(EIGEN_USE_MKL_ALL AND (EIGEN3_VERSION VERSION_LESS 3.2.5))
	  message(FATAL_ERROR "MKL requires at least Eigen 3.2.5, and your system appears to have an older version. Disable GTSAM_USE_SYSTEM_EIGEN to use GTSAM's copy of Eigen, or disable GTSAM_WITH_EIGEN_MKL")
	endif()

	# Check for Eigen version which doesn't work with MKL
	# See http://eigen.tuxfamily.org/bz/show_bug.cgi?id=1527 for details.
	if(EIGEN_USE_MKL_ALL AND (EIGEN3_VERSION VERSION_EQUAL 3.3.4))
		message(FATAL_ERROR "MKL does not work with Eigen 3.3.4 because of a bug in Eigen. See http://eigen.tuxfamily.org/bz/show_bug.cgi?id=1527. Disable GTSAM_USE_SYSTEM_EIGEN to use GTSAM's copy of Eigen, disable GTSAM_WITH_EIGEN_MKL, or upgrade/patch your installation of Eigen.")
	endif()

	# The actual include directory (for BUILD cmake target interface):
	set(GTSAM_EIGEN_INCLUDE_FOR_BUILD "${EIGEN3_INCLUDE_DIR}")
else()
	# Use bundled Eigen include path.
	# Clear any variables set by FindEigen3
	if(EIGEN3_INCLUDE_DIR)
		set(EIGEN3_INCLUDE_DIR NOTFOUND CACHE STRING "" FORCE)
	endif()

	# set full path to be used by external projects
	# this will be added to GTSAM_INCLUDE_DIR by gtsam_extra.cmake.in
	set(GTSAM_EIGEN_INCLUDE_FOR_INSTALL "include/gtsam/3rdparty/Eigen/")

	# The actual include directory (for BUILD cmake target interface):
	set(GTSAM_EIGEN_INCLUDE_FOR_BUILD "${CMAKE_SOURCE_DIR}/gtsam/3rdparty/Eigen/")
endif()

# Detect Eigen version:
set(EIGEN_VER_H "${GTSAM_EIGEN_INCLUDE_FOR_BUILD}/Eigen/src/Core/util/Macros.h")
if (EXISTS ${EIGEN_VER_H})
	file(READ "${EIGEN_VER_H}" STR_EIGEN_VERSION)

	# Extract the Eigen version from the Macros.h file, lines "#define EIGEN_WORLD_VERSION  XX", etc...

	string(REGEX MATCH "EIGEN_WORLD_VERSION[ ]+[0-9]+" GTSAM_EIGEN_VERSION_WORLD "${STR_EIGEN_VERSION}")
	string(REGEX MATCH "[0-9]+" GTSAM_EIGEN_VERSION_WORLD "${GTSAM_EIGEN_VERSION_WORLD}")

	string(REGEX MATCH "EIGEN_MAJOR_VERSION[ ]+[0-9]+" GTSAM_EIGEN_VERSION_MAJOR "${STR_EIGEN_VERSION}")
	string(REGEX MATCH "[0-9]+" GTSAM_EIGEN_VERSION_MAJOR "${GTSAM_EIGEN_VERSION_MAJOR}")

	string(REGEX MATCH "EIGEN_MINOR_VERSION[ ]+[0-9]+" GTSAM_EIGEN_VERSION_MINOR "${STR_EIGEN_VERSION}")
	string(REGEX MATCH "[0-9]+" GTSAM_EIGEN_VERSION_MINOR "${GTSAM_EIGEN_VERSION_MINOR}")

	set(GTSAM_EIGEN_VERSION "${GTSAM_EIGEN_VERSION_WORLD}.${GTSAM_EIGEN_VERSION_MAJOR}.${GTSAM_EIGEN_VERSION_MINOR}")

	message(STATUS "Found Eigen version: ${GTSAM_EIGEN_VERSION}")
else()
	message(WARNING "Cannot determine Eigen version, missing file: `${EIGEN_VER_H}`")
endif ()

if (MSVC)
	if (BUILD_SHARED_LIBS)
		# mute eigen static assert to avoid errors in shared lib
		list_append_cache(GTSAM_COMPILE_DEFINITIONS_PUBLIC EIGEN_NO_STATIC_ASSERT)
	endif()
	list_append_cache(GTSAM_COMPILE_OPTIONS_PRIVATE "/wd4244") # Disable loss of precision which is thrown all over our Eigen
endif()

if (APPLE AND BUILD_SHARED_LIBS)
	# Set the default install directory on macOS
	set(CMAKE_INSTALL_NAME_DIR "${CMAKE_INSTALL_PREFIX}/lib")
endif()

###############################################################################
# Global compile options

# Build list of possible allocators
set(possible_allocators "")
if(GTSAM_USE_TBB)
	list(APPEND possible_allocators TBB)
	set(preferred_allocator TBB)
else()
	list(APPEND possible_allocators BoostPool STL)
	set(preferred_allocator STL)
endif()
if(GOOGLE_PERFTOOLS_FOUND)
	list(APPEND possible_allocators tcmalloc)
endif()

# Check if current allocator choice is valid and set cache option
list(FIND possible_allocators "${GTSAM_DEFAULT_ALLOCATOR}" allocator_valid)
if(allocator_valid EQUAL -1)
	set(GTSAM_DEFAULT_ALLOCATOR ${preferred_allocator} CACHE STRING "Default allocator" FORCE)
else()
	set(GTSAM_DEFAULT_ALLOCATOR ${preferred_allocator} CACHE STRING "Default allocator")
endif()
set_property(CACHE GTSAM_DEFAULT_ALLOCATOR PROPERTY STRINGS ${possible_allocators})
mark_as_advanced(GTSAM_DEFAULT_ALLOCATOR)

# Define compile flags depending on allocator
if("${GTSAM_DEFAULT_ALLOCATOR}" STREQUAL "BoostPool")
	set(GTSAM_ALLOCATOR_BOOSTPOOL 1)
elseif("${GTSAM_DEFAULT_ALLOCATOR}" STREQUAL "STL")
	set(GTSAM_ALLOCATOR_STL 1)
elseif("${GTSAM_DEFAULT_ALLOCATOR}" STREQUAL "TBB")
	set(GTSAM_ALLOCATOR_TBB 1)
elseif("${GTSAM_DEFAULT_ALLOCATOR}" STREQUAL "tcmalloc")
	set(GTSAM_ALLOCATOR_STL 1) # tcmalloc replaces malloc, so to use it we use the STL allocator
	list(APPEND GTSAM_ADDITIONAL_LIBRARIES "tcmalloc")
endif()

if(MSVC)
	list_append_cache(GTSAM_COMPILE_DEFINITIONS_PRIVATE _CRT_SECURE_NO_WARNINGS _SCL_SECURE_NO_WARNINGS)
	list_append_cache(GTSAM_COMPILE_OPTIONS_PRIVATE /wd4251 /wd4275 /wd4251 /wd4661 /wd4344 /wd4503) # Disable non-DLL-exported base class and other warnings
	list_append_cache(GTSAM_COMPILE_OPTIONS_PRIVATE /bigobj) # Allow large object files for template-based code
endif()

# GCC 4.8+ complains about local typedefs which we use for shared_ptr etc.
if(CMAKE_CXX_COMPILER_ID STREQUAL "GNU")
  if (NOT CMAKE_CXX_COMPILER_VERSION VERSION_LESS 4.8)
    list_append_cache(GTSAM_COMPILE_OPTIONS_PRIVATE -Wno-unused-local-typedefs)
  endif()
endif()

# As of XCode 7, clang also complains about this
if(CMAKE_CXX_COMPILER_ID STREQUAL "Clang")
  if (NOT CMAKE_CXX_COMPILER_VERSION VERSION_LESS 7.0)
    list_append_cache(GTSAM_COMPILE_OPTIONS_PRIVATE -Wno-unused-local-typedefs)
  endif()
endif()

if(GTSAM_ENABLE_CONSISTENCY_CHECKS)
  # This should be made PUBLIC if GTSAM_EXTRA_CONSISTENCY_CHECKS is someday used in a public .h
  list_append_cache(GTSAM_COMPILE_DEFINITIONS_PRIVATE GTSAM_EXTRA_CONSISTENCY_CHECKS)
endif()

###############################################################################
# Add components

# Build CppUnitLite
add_subdirectory(CppUnitLite)

# Build wrap
if (GTSAM_BUILD_WRAP)
    add_subdirectory(wrap)
endif(GTSAM_BUILD_WRAP)

# Build GTSAM library
add_subdirectory(gtsam)

# Build Tests
add_subdirectory(tests)

# Build examples
add_subdirectory(examples)

# Build timing
add_subdirectory(timing)

# Build gtsam_unstable
if (GTSAM_BUILD_UNSTABLE)
    add_subdirectory(gtsam_unstable)
endif()

# Matlab toolbox
if (GTSAM_INSTALL_MATLAB_TOOLBOX)
	add_subdirectory(matlab)
endif()

# Cython wrap
if (GTSAM_INSTALL_CYTHON_TOOLBOX)
  set(GTSAM_INSTALL_CYTHON_TOOLBOX 1)
  # Set up cache options
  set(GTSAM_CYTHON_INSTALL_PATH "" CACHE PATH "Cython toolbox destination, blank defaults to CMAKE_INSTALL_PREFIX/cython")
  if(NOT GTSAM_CYTHON_INSTALL_PATH)
    set(GTSAM_CYTHON_INSTALL_PATH "${CMAKE_INSTALL_PREFIX}/cython")
  endif()
  set(GTSAM_EIGENCY_INSTALL_PATH ${GTSAM_CYTHON_INSTALL_PATH}/gtsam_eigency)
  add_subdirectory(cython)
else()
  set(GTSAM_INSTALL_CYTHON_TOOLBOX 0) # This will go into config.h
endif()


# Install config and export files
GtsamMakeConfigFile(GTSAM "${CMAKE_CURRENT_SOURCE_DIR}/gtsam_extra.cmake.in")
export(TARGETS ${GTSAM_EXPORTED_TARGETS} FILE GTSAM-exports.cmake)


# Check for doxygen availability - optional dependency
find_package(Doxygen)

# Doxygen documentation - enabling options in subfolder
if (DOXYGEN_FOUND)
    add_subdirectory(doc)
endif()

# CMake Tools
add_subdirectory(cmake)


###############################################################################
# Set up CPack
set(CPACK_PACKAGE_DESCRIPTION_SUMMARY "GTSAM")
set(CPACK_PACKAGE_VENDOR "Frank Dellaert, Georgia Institute of Technology")
set(CPACK_PACKAGE_CONTACT "Frank Dellaert, dellaert@cc.gatech.edu")
set(CPACK_PACKAGE_DESCRIPTION_FILE "${CMAKE_CURRENT_SOURCE_DIR}/README.md")
set(CPACK_RESOURCE_FILE_LICENSE "${CMAKE_CURRENT_SOURCE_DIR}/LICENSE")
set(CPACK_PACKAGE_VERSION_MAJOR ${GTSAM_VERSION_MAJOR})
set(CPACK_PACKAGE_VERSION_MINOR ${GTSAM_VERSION_MINOR})
set(CPACK_PACKAGE_VERSION_PATCH ${GTSAM_VERSION_PATCH})
set(CPACK_PACKAGE_INSTALL_DIRECTORY "CMake ${CMake_VERSION_MAJOR}.${CMake_VERSION_MINOR}")
#set(CPACK_INSTALLED_DIRECTORIES "doc;.") # Include doc directory
#set(CPACK_INSTALLED_DIRECTORIES ".") # FIXME: throws error
set(CPACK_SOURCE_IGNORE_FILES "/build*;/\\\\.;/makestats.sh$")
set(CPACK_SOURCE_IGNORE_FILES "${CPACK_SOURCE_IGNORE_FILES}" "/gtsam_unstable/")
set(CPACK_SOURCE_IGNORE_FILES "${CPACK_SOURCE_IGNORE_FILES}" "/package_scripts/")
set(CPACK_SOURCE_PACKAGE_FILE_NAME "gtsam-${GTSAM_VERSION_MAJOR}.${GTSAM_VERSION_MINOR}.${GTSAM_VERSION_PATCH}")
#set(CPACK_SOURCE_PACKAGE_FILE_NAME "gtsam-aspn${GTSAM_VERSION_PATCH}") # Used for creating ASPN tarballs

# Deb-package specific cpack
set(CPACK_DEBIAN_PACKAGE_NAME "libgtsam-dev")
set(CPACK_DEBIAN_PACKAGE_DEPENDS "libboost-dev (>= 1.43)") #Example: "libc6 (>= 2.3.1-6), libgcc1 (>= 1:3.4.2-12)")


###############################################################################
# Print configuration variables
message(STATUS "===============================================================")
message(STATUS "================  Configuration Options  ======================")
message(STATUS "  CMAKE_CXX_COMPILER_ID type     : ${CMAKE_CXX_COMPILER_ID}")
message(STATUS "  CMAKE_CXX_COMPILER_VERSION     : ${CMAKE_CXX_COMPILER_VERSION}")
message(STATUS "  CMake version                  : ${CMAKE_VERSION}")
message(STATUS "  CMake generator                : ${CMAKE_GENERATOR}")
message(STATUS "  CMake build tool               : ${CMAKE_BUILD_TOOL}")
message(STATUS "Build flags                                               ")
print_config_flag(${GTSAM_BUILD_TESTS}                 "Build Tests                    ")
print_config_flag(${GTSAM_BUILD_EXAMPLES_ALWAYS}       "Build examples with 'make all' ")
print_config_flag(${GTSAM_BUILD_TIMING_ALWAYS}         "Build timing scripts with 'make all'")
if (DOXYGEN_FOUND)
    print_config_flag(${GTSAM_BUILD_DOCS}              "Build Docs                     ")
endif()
print_config_flag(${BUILD_SHARED_LIBS}                 "Build shared GTSAM libraries   ")
print_config_flag(${GTSAM_BUILD_TYPE_POSTFIXES}        "Put build type in library name ")
if(GTSAM_UNSTABLE_AVAILABLE)
    print_config_flag(${GTSAM_BUILD_UNSTABLE}          "Build libgtsam_unstable        ")
endif()

if(NOT MSVC AND NOT XCODE_VERSION)
    print_config_flag(${GTSAM_BUILD_WITH_MARCH_NATIVE}     "Build for native architecture  ")
    message(STATUS "  Build type                     : ${CMAKE_BUILD_TYPE}")
    message(STATUS "  C compilation flags            : ${CMAKE_C_FLAGS} ${CMAKE_C_FLAGS_${CMAKE_BUILD_TYPE_UPPER}}")
    message(STATUS "  C++ compilation flags          : ${CMAKE_CXX_FLAGS} ${CMAKE_CXX_FLAGS_${CMAKE_BUILD_TYPE_UPPER}}")
endif()

print_build_options_for_target(gtsam)

message(STATUS "  Use System Eigen               : ${GTSAM_USE_SYSTEM_EIGEN} (Using version: ${GTSAM_EIGEN_VERSION})")

if(GTSAM_USE_TBB)
	message(STATUS "  Use Intel TBB                  : Yes")
elseif(TBB_FOUND)
	message(STATUS "  Use Intel TBB                  : TBB found but GTSAM_WITH_TBB is disabled")
else()
	message(STATUS "  Use Intel TBB                  : TBB not found")
endif()
if(GTSAM_USE_EIGEN_MKL)
	message(STATUS "  Eigen will use MKL             : Yes")
elseif(MKL_FOUND)
	message(STATUS "  Eigen will use MKL             : MKL found but GTSAM_WITH_EIGEN_MKL is disabled")
else()
	message(STATUS "  Eigen will use MKL             : MKL not found")
endif()
if(GTSAM_USE_EIGEN_MKL_OPENMP)
	message(STATUS "  Eigen will use MKL and OpenMP  : Yes")
elseif(OPENMP_FOUND AND NOT GTSAM_WITH_EIGEN_MKL)
	message(STATUS "  Eigen will use MKL and OpenMP  : OpenMP found but GTSAM_WITH_EIGEN_MKL is disabled")
elseif(OPENMP_FOUND AND NOT MKL_FOUND)
	message(STATUS "  Eigen will use MKL and OpenMP  : OpenMP found but MKL not found")
elseif(OPENMP_FOUND)
	message(STATUS "  Eigen will use MKL and OpenMP  : OpenMP found but GTSAM_WITH_EIGEN_MKL_OPENMP is disabled")
else()
	message(STATUS "  Eigen will use MKL and OpenMP  : OpenMP not found")
endif()
message(STATUS "  Default allocator              : ${GTSAM_DEFAULT_ALLOCATOR}")

if(GTSAM_THROW_CHEIRALITY_EXCEPTION)
	message(STATUS "  Cheirality exceptions enabled  : YES")
else()
	message(STATUS "  Cheirality exceptions enabled  : NO")
endif()

if(NOT MSVC AND NOT XCODE_VERSION)
	if(CCACHE_FOUND AND GTSAM_BUILD_WITH_CCACHE)
		message(STATUS "  Build with ccache              : Yes")
	elseif(CCACHE_FOUND)
		message(STATUS "  Build with ccache              : ccache found but GTSAM_BUILD_WITH_CCACHE is disabled")
	else()
		message(STATUS "  Build with ccache              : No")
	endif()
endif()

message(STATUS "Packaging flags                                               ")
message(STATUS "  CPack Source Generator         : ${CPACK_SOURCE_GENERATOR}")
message(STATUS "  CPack Generator                : ${CPACK_GENERATOR}")

message(STATUS "GTSAM flags                                               ")
print_config_flag(${GTSAM_USE_QUATERNIONS}             "Quaternions as default Rot3     ")
print_config_flag(${GTSAM_ENABLE_CONSISTENCY_CHECKS}   "Runtime consistency checking    ")
print_config_flag(${GTSAM_ROT3_EXPMAP}                 "Rot3 retract is full ExpMap     ")
print_config_flag(${GTSAM_POSE3_EXPMAP}                "Pose3 retract is full ExpMap    ")
print_config_flag(${GTSAM_ALLOW_DEPRECATED_SINCE_V4}   "Deprecated in GTSAM 4 allowed   ")
print_config_flag(${GTSAM_TYPEDEF_POINTS_TO_VECTORS}   "Point3 is typedef to Vector3    ")
print_config_flag(${GTSAM_SUPPORT_NESTED_DISSECTION}   "Metis-based Nested Dissection   ")
print_config_flag(${GTSAM_TANGENT_PREINTEGRATION}      "Use tangent-space preintegration")
print_config_flag(${GTSAM_BUILD_WRAP}                  "Build Wrap                      ")

message(STATUS "MATLAB toolbox flags                                      ")
print_config_flag(${GTSAM_INSTALL_MATLAB_TOOLBOX}      "Install matlab toolbox          ")

message(STATUS "Cython toolbox flags                                      ")
print_config_flag(${GTSAM_INSTALL_CYTHON_TOOLBOX}      "Install Cython toolbox          ")
if(GTSAM_INSTALL_CYTHON_TOOLBOX)
	message(STATUS "  Python version                  : ${GTSAM_PYTHON_VERSION}")
endif()

print_config_flag(${GTSAM_BUILD_PYTHON}                "Build Python module with pybind ")
if(GTSAM_BUILD_PYTHON)
	message(STATUS "  Python version                  : ${GTSAM_PYTHON_VERSION}")
	message(STATUS "  Python module install path      : ${GTSAM_PY_INSTALL_PATH}")
endif()

message(STATUS "===============================================================")

# Print warnings at the end
if(GTSAM_WITH_TBB AND NOT TBB_FOUND)
	message(WARNING "TBB 4.4 or newer was not found - this is ok, but note that GTSAM parallelization will be disabled.  Set GTSAM_WITH_TBB to 'Off' to avoid this warning.")
endif()
if(GTSAM_WITH_EIGEN_MKL AND NOT MKL_FOUND)
	message(WARNING "MKL was not found - this is ok, but note that MKL will be disabled.  Set GTSAM_WITH_EIGEN_MKL to 'Off' to disable this warning.  See INSTALL.md for notes on performance.")
endif()
if(GTSAM_WITH_EIGEN_MKL_OPENMP AND NOT OPENMP_FOUND AND MKL_FOUND)
	message(WARNING "Your compiler does not support OpenMP.  Set GTSAM_WITH_EIGEN_MKL_OPENMP to 'Off' to avoid this warning. See INSTALL.md for notes on performance.")
endif()

# Include CPack *after* all flags
include(CPack)<|MERGE_RESOLUTION|>--- conflicted
+++ resolved
@@ -73,12 +73,8 @@
 option(GTSAM_WITH_TBB                    "Use Intel Threaded Building Blocks (TBB) if available" ON)
 option(GTSAM_WITH_EIGEN_MKL              "Eigen will use Intel MKL if available" OFF)
 option(GTSAM_WITH_EIGEN_MKL_OPENMP       "Eigen, when using Intel MKL, will also use OpenMP for multithreading if available" OFF)
-<<<<<<< HEAD
-option(GTSAM_THROW_CHEIRALITY_EXCEPTION "Throw exception when a triangulated point is behind a camera" ON)
+option(GTSAM_THROW_CHEIRALITY_EXCEPTION  "Throw exception when a triangulated point is behind a camera" ON)
 option(GTSAM_BUILD_PYTHON                "Enable/Disable building & installation of Python module with pybind11" OFF)
-=======
-option(GTSAM_THROW_CHEIRALITY_EXCEPTION  "Throw exception when a triangulated point is behind a camera" ON)
->>>>>>> 434df49f
 option(GTSAM_ALLOW_DEPRECATED_SINCE_V4   "Allow use of methods/functions deprecated in GTSAM 4" ON)
 option(GTSAM_TYPEDEF_POINTS_TO_VECTORS   "Typedef Point2 and Point3 to Eigen::Vector equivalents" OFF)
 option(GTSAM_SUPPORT_NESTED_DISSECTION   "Support Metis-based nested dissection" ON)
