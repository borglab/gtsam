name: Windows CI

on: [pull_request]

# Every time you make a push to your PR, it cancel immediately the previous checks, 
# and start a new one. The other runner will be available more quickly to your PR. 
concurrency:
  group: ${{ github.workflow }}-${{ github.head_ref || github.run_id }}
  cancel-in-progress: true

jobs:
  build:
    name: ${{ matrix.name }} ${{ matrix.build_type }}
    runs-on: ${{ matrix.os }}

    env:
      CTEST_OUTPUT_ON_FAILURE: ON
      CTEST_PARALLEL_LEVEL: 2
      CMAKE_BUILD_TYPE: ${{ matrix.build_type }}
      GTSAM_BUILD_UNSTABLE: ${{ matrix.build_unstable }}
      BOOST_VERSION: 1.72.0
      BOOST_EXE: boost_1_72_0-msvc-14.2

    strategy:
      fail-fast: true
      matrix:
        # Github Actions requires a single row to be added to the build matrix.
        # See https://help.github.com/en/articles/workflow-syntax-for-github-actions.
        name: [
            windows-2019-cl,
          ]

        build_type: [
            Debug,
            Release
          ]

        build_unstable: [ON]
        include:
          - name: windows-2019-cl
            os: windows-2019
            compiler: cl
            platform: 64

    steps:
      - name: Install Dependencies
        shell: powershell
        run: |
          iwr -useb get.scoop.sh -outfile 'install_scoop.ps1'
          .\install_scoop.ps1 -RunAsAdmin

          scoop install cmake --global  # So we don't get issues with CMP0074 policy
          scoop install ninja --global

          if ("${{ matrix.compiler }}".StartsWith("clang")) {
            scoop install llvm --global
          }

          if ("${{ matrix.compiler }}" -eq "gcc") {
            # Chocolatey GCC is broken on the windows-2019 image.
            # See: https://github.com/DaanDeMeyer/doctest/runs/231595515
            # See: https://github.community/t5/GitHub-Actions/Something-is-wrong-with-the-chocolatey-installed-version-of-gcc/td-p/32413
            scoop install gcc --global
            echo "CC=gcc" >> $GITHUB_ENV
            echo "CXX=g++" >> $GITHUB_ENV

          } elseif ("${{ matrix.compiler }}" -eq "clang") {
            echo "CC=clang" >> $GITHUB_ENV
            echo "CXX=clang++" >> $GITHUB_ENV

          } else {
            echo "CC=${{ matrix.compiler }}" >> $env:GITHUB_ENV
            echo "CXX=${{ matrix.compiler }}" >> $env:GITHUB_ENV

          }

          # Scoop modifies the PATH so we make the modified PATH global.
          echo "$env:PATH" >> $env:GITHUB_PATH

      - name: Install Boost
        shell: powershell
        run: |
          # Snippet from: https://github.com/actions/virtual-environments/issues/2667
          $BOOST_PATH = "C:\hostedtoolcache\windows\Boost\$env:BOOST_VERSION\x86_64"

          # Use the prebuilt binary for Windows
          $Url = "https://sourceforge.net/projects/boost/files/boost-binaries/$env:BOOST_VERSION/$env:BOOST_EXE-${{matrix.platform}}.exe"
          (New-Object System.Net.WebClient).DownloadFile($Url, "$env:TEMP\boost.exe")
          Start-Process -Wait -FilePath "$env:TEMP\boost.exe" "/SILENT","/SP-","/SUPPRESSMSGBOXES","/DIR=$BOOST_PATH"

          # Set the BOOST_ROOT variable
          echo "BOOST_ROOT=$BOOST_PATH" >> $env:GITHUB_ENV

      - name: Checkout
        uses: actions/checkout@v3

<<<<<<< HEAD
      - name: Configuration
=======
      - name: Setup msbuild
        uses: ilammy/msvc-dev-cmd@v1
        with:
          arch: x${{ matrix.platform }}

      - name: Configuration
        shell: bash
>>>>>>> ba23e457
        run: |
          export CMAKE_GENERATOR=Ninja 
          cmake -E remove_directory build
<<<<<<< HEAD
          cmake -B build -S . -DGTSAM_BUILD_EXAMPLES_ALWAYS=OFF -DBOOST_ROOT="${env:BOOST_ROOT}" -DBOOST_INCLUDEDIR="${env:BOOST_ROOT}\boost\include" -DBOOST_LIBRARYDIR="${env:BOOST_ROOT}\lib" -DENABLE_LTO=OFF

      - name: Build
        run: |
          cmake --build build -j 4 --config ${{ matrix.build_type }} --target gtsam
          cmake --build build -j 4 --config ${{ matrix.build_type }} --target gtsam_unstable
          cmake --build build -j 4 --config ${{ matrix.build_type }} --target wrap
          cmake --build build -j 4 --config ${{ matrix.build_type }} --target check.base
          cmake --build build -j 4 --config ${{ matrix.build_type }} --target check.base_unstable
          cmake --build build -j 4 --config ${{ matrix.build_type }} --target check.linear
=======
          cmake -B build \
                -S . \
                -DGTSAM_BUILD_EXAMPLES_ALWAYS=OFF \
                -DGTSAM_ALLOW_DEPRECATED_SINCE_V43=OFF \
                -DBOOST_ROOT="${BOOST_ROOT}" \
                -DBOOST_INCLUDEDIR="${BOOST_ROOT}\boost\include" \
                -DBOOST_LIBRARYDIR="${BOOST_ROOT}\lib"

      - name: Build
        shell: bash
        run: |
          # Since Visual Studio is a multi-generator, we need to use --config
          # https://stackoverflow.com/a/24470998/1236990
          cmake --build build -j4 --config ${{ matrix.build_type }} --target gtsam
          cmake --build build -j4 --config ${{ matrix.build_type }} --target gtsam_unstable

      - name: Test
        shell: bash
        run: |
          # Run GTSAM tests
          cmake --build build -j4 --config ${{ matrix.build_type }} --target check.base
          cmake --build build -j4 --config ${{ matrix.build_type }} --target check.basis
          cmake --build build -j4 --config ${{ matrix.build_type }} --target check.discrete
          cmake --build build -j4 --config ${{ matrix.build_type }} --target check.geometry
          cmake --build build -j4 --config ${{ matrix.build_type }} --target check.inference
          cmake --build build -j4 --config ${{ matrix.build_type }} --target check.linear
          cmake --build build -j4 --config ${{ matrix.build_type }} --target check.navigation
          cmake --build build -j4 --config ${{ matrix.build_type }} --target check.sam
          cmake --build build -j4 --config ${{ matrix.build_type }} --target check.sfm
          cmake --build build -j4 --config ${{ matrix.build_type }} --target check.symbolic
          cmake --build build -j4 --config ${{ matrix.build_type }} --target check.hybrid
          cmake --build build -j4 --config ${{ matrix.build_type }} --target check.nonlinear
          cmake --build build -j4 --config ${{ matrix.build_type }} --target check.slam

          # Run GTSAM_UNSTABLE tests
          cmake --build build -j4 --config ${{ matrix.build_type }} --target check.base_unstable
          # Compile. Fail with exception
          # cmake --build build -j4 --config ${{ matrix.build_type }} --target check.geometry_unstable
          # Compile. Fail with exception
          # cmake --build build -j4 --config ${{ matrix.build_type }} --target check.linear_unstable
          # Compile. Fail with exception
          # cmake --build build -j4 --config ${{ matrix.build_type }} --target check.discrete_unstable
          # Compile. Fail with exception
          # cmake --build build -j4 --config ${{ matrix.build_type }} --target check.dynamics_unstable
          # Compile. Fail with exception
          # cmake --build build -j4 --config ${{ matrix.build_type }} --target check.nonlinear_unstable
          # Compile. Fail with exception
          # cmake --build build -j4 --config ${{ matrix.build_type }} --target check.slam_unstable
          # Compile. Fail with exception
          # cmake --build build -j4 --config ${{ matrix.build_type }} --target check.partition

          # Run all tests
          # cmake --build build -j1 --config ${{ matrix.build_type }} --target check
>>>>>>> ba23e457
<|MERGE_RESOLUTION|>--- conflicted
+++ resolved
@@ -94,9 +94,6 @@
       - name: Checkout
         uses: actions/checkout@v3
 
-<<<<<<< HEAD
-      - name: Configuration
-=======
       - name: Setup msbuild
         uses: ilammy/msvc-dev-cmd@v1
         with:
@@ -104,29 +101,17 @@
 
       - name: Configuration
         shell: bash
->>>>>>> ba23e457
         run: |
           export CMAKE_GENERATOR=Ninja 
           cmake -E remove_directory build
-<<<<<<< HEAD
-          cmake -B build -S . -DGTSAM_BUILD_EXAMPLES_ALWAYS=OFF -DBOOST_ROOT="${env:BOOST_ROOT}" -DBOOST_INCLUDEDIR="${env:BOOST_ROOT}\boost\include" -DBOOST_LIBRARYDIR="${env:BOOST_ROOT}\lib" -DENABLE_LTO=OFF
-
-      - name: Build
-        run: |
-          cmake --build build -j 4 --config ${{ matrix.build_type }} --target gtsam
-          cmake --build build -j 4 --config ${{ matrix.build_type }} --target gtsam_unstable
-          cmake --build build -j 4 --config ${{ matrix.build_type }} --target wrap
-          cmake --build build -j 4 --config ${{ matrix.build_type }} --target check.base
-          cmake --build build -j 4 --config ${{ matrix.build_type }} --target check.base_unstable
-          cmake --build build -j 4 --config ${{ matrix.build_type }} --target check.linear
-=======
           cmake -B build \
                 -S . \
                 -DGTSAM_BUILD_EXAMPLES_ALWAYS=OFF \
                 -DGTSAM_ALLOW_DEPRECATED_SINCE_V43=OFF \
                 -DBOOST_ROOT="${BOOST_ROOT}" \
                 -DBOOST_INCLUDEDIR="${BOOST_ROOT}\boost\include" \
-                -DBOOST_LIBRARYDIR="${BOOST_ROOT}\lib"
+                -DBOOST_LIBRARYDIR="${BOOST_ROOT}\lib" \
+                -DENABLE_LTO=OFF
 
       - name: Build
         shell: bash
@@ -172,5 +157,4 @@
           # cmake --build build -j4 --config ${{ matrix.build_type }} --target check.partition
 
           # Run all tests
-          # cmake --build build -j1 --config ${{ matrix.build_type }} --target check
->>>>>>> ba23e457
+          # cmake --build build -j1 --config ${{ matrix.build_type }} --target check