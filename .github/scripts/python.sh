--- conflicted
+++ resolved
@@ -54,11 +54,7 @@
     sudo apt-get install -y wget libicu-dev python3-pip python3-setuptools
   fi
 
-<<<<<<< HEAD
-$PYTHON -m pip install -r $GITHUB_WORKSPACE/python/requirements.txt
-=======
   export PATH=$PATH:$($PYTHON -c "import site; print(site.USER_BASE)")/bin
->>>>>>> 1ff00710
 
   [ "${GTSAM_WITH_TBB:-OFF}" = "ON" ] && install_tbb
 
