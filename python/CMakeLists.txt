--- conflicted
+++ resolved
@@ -72,7 +72,6 @@
 
 
 if(GTSAM_UNSTABLE_BUILD_PYTHON)
-<<<<<<< HEAD
     set(ignore
             gtsam::Point2
             gtsam::Point3
@@ -87,6 +86,8 @@
             gtsam::KeyVector
             gtsam::FixedLagSmootherKeyTimestampMapValue
             gtsam::BinaryMeasurementsUnit3
+            gtsam::CameraSetCal3_S2
+            gtsam::CameraSetCal3Bundler
             gtsam::KeyPairDoubleMap)
             
     pybind_wrap(gtsam_unstable_py # target
@@ -118,48 +119,6 @@
 
     # Add gtsam_unstable to the install target
     list(APPEND GTSAM_PYTHON_DEPENDENCIES gtsam_unstable_py)
-=======
-set(ignore
-        gtsam::Point2
-        gtsam::Point3
-        gtsam::LieVector
-        gtsam::LieMatrix
-        gtsam::ISAM2ThresholdMapValue
-        gtsam::FactorIndices
-        gtsam::FactorIndexSet
-        gtsam::BetweenFactorPose3s
-        gtsam::Point2Vector
-        gtsam::Pose3Vector
-        gtsam::KeyVector
-        gtsam::FixedLagSmootherKeyTimestampMapValue
-        gtsam::BinaryMeasurementsUnit3
-        gtsam::CameraSetCal3_S2
-        gtsam::CameraSetCal3Bundler
-        gtsam::KeyPairDoubleMap)
-        
-pybind_wrap(gtsam_unstable_py # target
-        ${PROJECT_SOURCE_DIR}/gtsam_unstable/gtsam_unstable.i # interface_header
-        "gtsam_unstable.cpp" # generated_cpp
-        "gtsam_unstable" # module_name
-        "gtsam" # top_namespace
-        "${ignore}" # ignore_classes
-        ${PROJECT_SOURCE_DIR}/python/gtsam_unstable/gtsam_unstable.tpl
-        gtsam_unstable # libs
-        "gtsam_unstable;gtsam_unstable_header" # dependencies
-        ON # use_boost
-        )
-
-set_target_properties(gtsam_unstable_py PROPERTIES
-        INSTALL_RPATH "${CMAKE_INSTALL_PREFIX}/lib"
-        INSTALL_RPATH_USE_LINK_PATH TRUE
-        OUTPUT_NAME "gtsam_unstable"
-        LIBRARY_OUTPUT_DIRECTORY "${GTSAM_PYTHON_BUILD_DIRECTORY}/gtsam_unstable"
-        DEBUG_POSTFIX "" # Otherwise you will have a wrong name
-        RELWITHDEBINFO_POSTFIX "" # Otherwise you will have a wrong name
-        )
-
-set(GTSAM_UNSTABLE_MODULE_PATH ${GTSAM_PYTHON_BUILD_DIRECTORY}/gtsam_unstable)
->>>>>>> 6c858501
 
 endif()
 
