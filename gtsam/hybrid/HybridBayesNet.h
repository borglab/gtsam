/* ----------------------------------------------------------------------------
 * GTSAM Copyright 2010, Georgia Tech Research Corporation,
 * Atlanta, Georgia 30332-0415
 * All Rights Reserved
 * Authors: Frank Dellaert, et al. (see THANKS for the full author list)
 * See LICENSE for the license information
 * -------------------------------------------------------------------------- */

/**
 * @file    HybridBayesNet.h
 * @brief   A bayes net of Gaussian Conditionals indexed by discrete keys.
 * @author  Varun Agrawal
 * @author  Fan Jiang
 * @author  Frank Dellaert
 * @date    December 2021
 */

#pragma once

#include <gtsam/discrete/DecisionTreeFactor.h>
#include <gtsam/hybrid/HybridConditional.h>
#include <gtsam/inference/BayesNet.h>
#include <gtsam/linear/GaussianBayesNet.h>

namespace gtsam {

/**
 * A hybrid Bayes net is a collection of HybridConditionals, which can have
 * discrete conditionals, Gaussian mixtures, or pure Gaussian conditionals.
 */
class GTSAM_EXPORT HybridBayesNet : public BayesNet<HybridConditional> {
 public:
  using Base = BayesNet<HybridConditional>;
  using This = HybridBayesNet;
  using ConditionalType = HybridConditional;
  using shared_ptr = boost::shared_ptr<HybridBayesNet>;
  using sharedConditional = boost::shared_ptr<ConditionalType>;

  /** Construct empty bayes net */
<<<<<<< HEAD
  HybridBayesNet() : Base() {}

  HybridBayesNet prune(
      const DecisionTreeFactor::shared_ptr &discreteFactor) const;
=======
  HybridBayesNet() = default;

  /// Add HybridConditional to Bayes Net
  using Base::add;

  /// Add a discrete conditional to the Bayes Net.
  void add(const DiscreteKey &key, const std::string &table) {
    push_back(
        HybridConditional(boost::make_shared<DiscreteConditional>(key, table)));
  }

  /// Get a specific Gaussian mixture by index `i`.
  GaussianMixture::shared_ptr atGaussian(size_t i) const;

  /// Get a specific discrete conditional by index `i`.
  DiscreteConditional::shared_ptr atDiscrete(size_t i) const;

  /**
   * @brief Get the Gaussian Bayes Net which corresponds to a specific discrete
   * value assignment.
   *
   * @param assignment The discrete value assignment for the discrete keys.
   * @return GaussianBayesNet
   */
  GaussianBayesNet choose(const DiscreteValues &assignment) const;
>>>>>>> 91da5209
};

}  // namespace gtsam<|MERGE_RESOLUTION|>--- conflicted
+++ resolved
@@ -37,13 +37,11 @@
   using sharedConditional = boost::shared_ptr<ConditionalType>;
 
   /** Construct empty bayes net */
-<<<<<<< HEAD
-  HybridBayesNet() : Base() {}
+  HybridBayesNet() = default;
 
+  /// Prune the Hybrid Bayes Net given the discrete decision tree.
   HybridBayesNet prune(
       const DecisionTreeFactor::shared_ptr &discreteFactor) const;
-=======
-  HybridBayesNet() = default;
 
   /// Add HybridConditional to Bayes Net
   using Base::add;
@@ -68,7 +66,6 @@
    * @return GaussianBayesNet
    */
   GaussianBayesNet choose(const DiscreteValues &assignment) const;
->>>>>>> 91da5209
 };
 
 }  // namespace gtsam