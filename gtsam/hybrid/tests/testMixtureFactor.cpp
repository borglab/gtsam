/* ----------------------------------------------------------------------------

 * GTSAM Copyright 2010, Georgia Tech Research Corporation,
 * Atlanta, Georgia 30332-0415
 * All Rights Reserved
 * Authors: Frank Dellaert, et al. (see THANKS for the full author list)

 * See LICENSE for the license information

 * -------------------------------------------------------------------------- */

/**
 * @file    testMixtureFactor.cpp
 * @brief   Unit tests for MixtureFactor
 * @author  Varun Agrawal
 * @date    October 2022
 */

#include <gtsam/base/TestableAssertions.h>
#include <gtsam/discrete/DiscreteValues.h>
#include <gtsam/hybrid/MixtureFactor.h>
#include <gtsam/inference/Symbol.h>
#include <gtsam/slam/BetweenFactor.h>

// Include for test suite
#include <CppUnitLite/TestHarness.h>

using namespace std;
using namespace gtsam;
using noiseModel::Isotropic;
using symbol_shorthand::M;
using symbol_shorthand::X;

/* ************************************************************************* */
// Check iterators of empty mixture.
TEST(MixtureFactor, Constructor) {
  MixtureFactor factor;
  MixtureFactor::const_iterator const_it = factor.begin();
  CHECK(const_it == factor.end());
  MixtureFactor::iterator it = factor.begin();
  CHECK(it == factor.end());
}

/* ************************************************************************* */
// Test .print() output.
TEST(MixtureFactor, Printing) {
  DiscreteKey m1(1, 2);
  double between0 = 0.0;
  double between1 = 1.0;

  Vector1 sigmas = Vector1(1.0);
  auto model = noiseModel::Diagonal::Sigmas(sigmas, false);

  auto f0 =
      std::make_shared<BetweenFactor<double>>(X(1), X(2), between0, model);
  auto f1 =
      std::make_shared<BetweenFactor<double>>(X(1), X(2), between1, model);
  std::vector<NonlinearFactor::shared_ptr> factors{f0, f1};

  MixtureFactor mixtureFactor({X(1), X(2)}, {m1}, factors);

  std::string expected =
      R"(Hybrid [x1 x2; 1]
MixtureFactor
 Choice(1) 
 0 Leaf Nonlinear factor on 2 keys
 1 Leaf Nonlinear factor on 2 keys
)";
  EXPECT(assert_print_equal(expected, mixtureFactor));
}

/* ************************************************************************* */
static MixtureFactor getMixtureFactor() {
  DiscreteKey m1(1, 2);

  double between0 = 0.0;
  double between1 = 1.0;

  Vector1 sigmas = Vector1(1.0);
  auto model = noiseModel::Diagonal::Sigmas(sigmas, false);

  auto f0 =
      std::make_shared<BetweenFactor<double>>(X(1), X(2), between0, model);
  auto f1 =
      std::make_shared<BetweenFactor<double>>(X(1), X(2), between1, model);
  std::vector<NonlinearFactor::shared_ptr> factors{f0, f1};

  return MixtureFactor({X(1), X(2)}, {m1}, factors);
}

/* ************************************************************************* */
// Test the error of the MixtureFactor
TEST(MixtureFactor, Error) {
  auto mixtureFactor = getMixtureFactor();

  Values continuousValues;
  continuousValues.insert<double>(X(1), 0);
  continuousValues.insert<double>(X(2), 1);

  AlgebraicDecisionTree<Key> error_tree =
      mixtureFactor.errorTree(continuousValues);

  DiscreteKey m1(1, 2);
  std::vector<DiscreteKey> discrete_keys = {m1};
  std::vector<double> errors = {0.5, 0};
  AlgebraicDecisionTree<Key> expected_error(discrete_keys, errors);

  EXPECT(assert_equal(expected_error, error_tree));
}

/* ************************************************************************* */
// Test dim of the MixtureFactor
TEST(MixtureFactor, Dim) {
  auto mixtureFactor = getMixtureFactor();
  EXPECT_LONGS_EQUAL(1, mixtureFactor.dim());
}

/* ************************************************************************* */
<<<<<<< HEAD
// Test components with differing means
TEST(MixtureFactor, DifferentMeans) {
  DiscreteKey m1(M(1), 2), m2(M(2), 2);

  Values values;
  double x1 = 0.0, x2 = 1.75, x3 = 2.60;
  values.insert(X(1), x1);
  values.insert(X(2), x2);
  values.insert(X(3), x3);

  auto model0 = noiseModel::Isotropic::Sigma(1, 1e-0);
  auto model1 = noiseModel::Isotropic::Sigma(1, 1e-0);
  auto prior_noise = noiseModel::Isotropic::Sigma(1, 1e-0);

  auto f0 = std::make_shared<BetweenFactor<double>>(X(1), X(2), 0.0, model0);
  auto f1 = std::make_shared<BetweenFactor<double>>(X(1), X(2), 2.0, model1);
  std::vector<NonlinearFactor::shared_ptr> factors{f0, f1};

  MixtureFactor mixtureFactor({X(1), X(2)}, {m1}, factors);
  HybridNonlinearFactorGraph hnfg;
  hnfg.push_back(mixtureFactor);

  f0 = std::make_shared<BetweenFactor<double>>(X(2), X(3), 0.0, model0);
  f1 = std::make_shared<BetweenFactor<double>>(X(2), X(3), 2.0, model1);
  std::vector<NonlinearFactor::shared_ptr> factors23{f0, f1};
  hnfg.push_back(MixtureFactor({X(2), X(3)}, {m2}, factors23));

  auto prior = PriorFactor<double>(X(1), x1, prior_noise);
  hnfg.push_back(prior);

  hnfg.emplace_shared<PriorFactor<double>>(X(2), 2.0, prior_noise);

  auto hgfg = hnfg.linearize(values);
  auto bn = hgfg->eliminateSequential();
  HybridValues actual = bn->optimize();

  HybridValues expected(
      VectorValues{
          {X(1), Vector1(0.0)}, {X(2), Vector1(0.25)}, {X(3), Vector1(-0.6)}},
      DiscreteValues{{M(1), 1}, {M(2), 0}});

  EXPECT(assert_equal(expected, actual));

  {
    DiscreteValues dv{{M(1), 0}, {M(2), 0}};
    VectorValues cont = bn->optimize(dv);
    double error = bn->error(HybridValues(cont, dv));
    // regression
    EXPECT_DOUBLES_EQUAL(1.77418393408, error, 1e-9);
  }
  {
    DiscreteValues dv{{M(1), 0}, {M(2), 1}};
    VectorValues cont = bn->optimize(dv);
    double error = bn->error(HybridValues(cont, dv));
    // regression
    EXPECT_DOUBLES_EQUAL(1.77418393408, error, 1e-9);
  }
  {
    DiscreteValues dv{{M(1), 1}, {M(2), 0}};
    VectorValues cont = bn->optimize(dv);
    double error = bn->error(HybridValues(cont, dv));
    // regression
    EXPECT_DOUBLES_EQUAL(1.10751726741, error, 1e-9);
  }
  {
    DiscreteValues dv{{M(1), 1}, {M(2), 1}};
    VectorValues cont = bn->optimize(dv);
    double error = bn->error(HybridValues(cont, dv));
    // regression
    EXPECT_DOUBLES_EQUAL(1.10751726741, error, 1e-9);
  }
}

/* ************************************************************************* */
// Test components with differing covariances
TEST(MixtureFactor, DifferentCovariances) {
  DiscreteKey m1(M(1), 2);

  Values values;
  double x1 = 1.0, x2 = 1.0;
  values.insert(X(1), x1);
  values.insert(X(2), x2);

  double between = 0.0;

  auto model0 = noiseModel::Isotropic::Sigma(1, 1e2);
  auto model1 = noiseModel::Isotropic::Sigma(1, 1e-2);
  auto prior_noise = noiseModel::Isotropic::Sigma(1, 1e-3);

  auto f0 =
      std::make_shared<BetweenFactor<double>>(X(1), X(2), between, model0);
  auto f1 =
      std::make_shared<BetweenFactor<double>>(X(1), X(2), between, model1);
  std::vector<NonlinearFactor::shared_ptr> factors{f0, f1};

  // Create via toFactorGraph
  using symbol_shorthand::Z;
  Matrix H0_1, H0_2, H1_1, H1_2;
  Vector d0 = f0->evaluateError(x1, x2, &H0_1, &H0_2);
  std::vector<std::pair<Key, Matrix>> terms0 = {{Z(1), gtsam::I_1x1 /*Rx*/},
                                                //
                                                {X(1), H0_1 /*Sp1*/},
                                                {X(2), H0_2 /*Tp2*/}};

  Vector d1 = f1->evaluateError(x1, x2, &H1_1, &H1_2);
  std::vector<std::pair<Key, Matrix>> terms1 = {{Z(1), gtsam::I_1x1 /*Rx*/},
                                                //
                                                {X(1), H1_1 /*Sp1*/},
                                                {X(2), H1_2 /*Tp2*/}};
  auto gm = new gtsam::GaussianMixture(
      {Z(1)}, {X(1), X(2)}, {m1},
      {std::make_shared<GaussianConditional>(terms0, 1, -d0, model0),
       std::make_shared<GaussianConditional>(terms1, 1, -d1, model1)});
  gtsam::HybridBayesNet bn;
  bn.emplace_back(gm);

  gtsam::VectorValues measurements;
  measurements.insert(Z(1), gtsam::Z_1x1);
  // Create FG with single GaussianMixtureFactor
  HybridGaussianFactorGraph mixture_fg = bn.toFactorGraph(measurements);

  // Linearized prior factor on X1
  auto prior = PriorFactor<double>(X(1), x1, prior_noise).linearize(values);
  mixture_fg.push_back(prior);

  auto hbn = mixture_fg.eliminateSequential();

  VectorValues cv;
  cv.insert(X(1), Vector1(0.0));
  cv.insert(X(2), Vector1(0.0));

  // Check that we get different error values at the MLE point μ.
  AlgebraicDecisionTree<Key> errorTree = hbn->errorTree(cv);

  HybridValues hv0(cv, DiscreteValues{{M(1), 0}});
  HybridValues hv1(cv, DiscreteValues{{M(1), 1}});

  auto cond0 = hbn->at(0)->asMixture();
  auto cond1 = hbn->at(1)->asMixture();
  auto discrete_cond = hbn->at(2)->asDiscrete();
  AlgebraicDecisionTree<Key> expectedErrorTree(m1, 9.90348755254,
                                               0.69314718056);
  EXPECT(assert_equal(expectedErrorTree, errorTree));
}

/* ************************************************************************* */
// Test components with differing means and covariances
TEST(MixtureFactor, DifferentMeansAndCovariances) {
  DiscreteKey m1(M(1), 2);

  Values values;
  double x1 = 0.0, x2 = 7.0;
  values.insert(X(1), x1);

  double between = 0.0;

  auto model0 = noiseModel::Isotropic::Sigma(1, 1e2);
  auto model1 = noiseModel::Isotropic::Sigma(1, 1e-2);
  auto prior_noise = noiseModel::Isotropic::Sigma(1, 1e-3);

  auto f0 =
      std::make_shared<BetweenFactor<double>>(X(1), X(2), between, model0);
  auto f1 =
      std::make_shared<BetweenFactor<double>>(X(1), X(2), between, model1);
  std::vector<NonlinearFactor::shared_ptr> factors{f0, f1};

  // Create via toFactorGraph
  using symbol_shorthand::Z;
  Matrix H0_1, H0_2, H1_1, H1_2;
  Vector d0 = f0->evaluateError(x1, x2, &H0_1, &H0_2);
  std::vector<std::pair<Key, Matrix>> terms0 = {{Z(1), gtsam::I_1x1 /*Rx*/},
                                                //
                                                {X(1), H0_1 /*Sp1*/},
                                                {X(2), H0_2 /*Tp2*/}};

  Vector d1 = f1->evaluateError(x1, x2, &H1_1, &H1_2);
  std::vector<std::pair<Key, Matrix>> terms1 = {{Z(1), gtsam::I_1x1 /*Rx*/},
                                                //
                                                {X(1), H1_1 /*Sp1*/},
                                                {X(2), H1_2 /*Tp2*/}};
  auto gm = new gtsam::GaussianMixture(
      {Z(1)}, {X(1), X(2)}, {m1},
      {std::make_shared<GaussianConditional>(terms0, 1, -d0, model0),
       std::make_shared<GaussianConditional>(terms1, 1, -d1, model1)});
  gtsam::HybridBayesNet bn;
  bn.emplace_back(gm);

  gtsam::VectorValues measurements;
  measurements.insert(Z(1), gtsam::Z_1x1);
  // Create FG with single GaussianMixtureFactor
  HybridGaussianFactorGraph mixture_fg = bn.toFactorGraph(measurements);

  // Linearized prior factor on X1
  auto prior = PriorFactor<double>(X(1), x1, prior_noise).linearize(values);
  mixture_fg.push_back(prior);

  VectorValues vv{{X(1), x1 * I_1x1}, {X(2), x2 * I_1x1}};

  auto hbn = mixture_fg.eliminateSequential();

  HybridValues actual_values = hbn->optimize();

  VectorValues cv;
  cv.insert(X(1), Vector1(0.0));
  cv.insert(X(2), Vector1(-7.0));

  // The first value is chosen as the tiebreaker
  DiscreteValues dv;
  dv.insert({M(1), 0});
  HybridValues expected_values(cv, dv);

  EXPECT(assert_equal(expected_values, actual_values));
}

/* ************************************************************************* */
=======
>>>>>>> 54711929
int main() {
  TestResult tr;
  return TestRegistry::runAllTests(tr);
}
/* ************************************************************************* */<|MERGE_RESOLUTION|>--- conflicted
+++ resolved
@@ -116,7 +116,6 @@
 }
 
 /* ************************************************************************* */
-<<<<<<< HEAD
 // Test components with differing means
 TEST(MixtureFactor, DifferentMeans) {
   DiscreteKey m1(M(1), 2), m2(M(2), 2);
@@ -332,8 +331,6 @@
 }
 
 /* ************************************************************************* */
-=======
->>>>>>> 54711929
 int main() {
   TestResult tr;
   return TestRegistry::runAllTests(tr);
