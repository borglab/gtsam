/* ----------------------------------------------------------------------------

 * GTSAM Copyright 2010, Georgia Tech Research Corporation,
 * Atlanta, Georgia 30332-0415
 * All Rights Reserved
 * Authors: Frank Dellaert, et al. (see THANKS for the full author list)

 * See LICENSE for the license information

 * -------------------------------------------------------------------------- */

/**
 *  @file  CombinedImuFactor.h
 *  @author Luca Carlone
 *  @author Stephen Williams
 *  @author Richard Roberts
 *  @author Vadim Indelman
 *  @author David Jensen
 *  @author Frank Dellaert
 *  @author Varun Agrawal
 **/

#pragma once

/* GTSAM includes */
#include <gtsam/navigation/PreintegrationCombinedParams.h>

namespace gtsam {

#ifdef GTSAM_TANGENT_PREINTEGRATION
typedef TangentPreintegration PreintegrationType;
#else
typedef ManifoldPreintegration PreintegrationType;
#endif

/*
 * If you are using the factor, please cite:
 * L. Carlone, Z. Kira, C. Beall, V. Indelman, F. Dellaert, Eliminating
 * conditionally independent sets in factor graphs: a unifying perspective based
 * on smart factors, Int. Conf. on Robotics and Automation (ICRA), 2014.
 *
 * REFERENCES:
 * [1] G.S. Chirikjian, "Stochastic Models, Information Theory, and Lie Groups",
 *     Volume 2, 2008.
 * [2] T. Lupton and S.Sukkarieh, "Visual-Inertial-Aided Navigation for
 *     High-Dynamic Motion in Built Environments Without Initial Conditions",
 *     TRO, 28(1):61-76, 2012.
 * [3] L. Carlone, S. Williams, R. Roberts, "Preintegrated IMU factor:
 *     Computation of the Jacobian Matrices", Tech. Report, 2013.
 *     Available in this repo as "PreintegratedIMUJacobians.pdf".
 * [4] C. Forster, L. Carlone, F. Dellaert, D. Scaramuzza, IMU Preintegration on
 *     Manifold for Efficient Visual-Inertial Maximum-a-Posteriori Estimation,
 *     Robotics: Science and Systems (RSS), 2015.
 */

<<<<<<< HEAD
/// Parameters for pre-integration using PreintegratedCombinedMeasurements:
/// Usage: Create just a single Params and pass a shared pointer to the constructor
struct GTSAM_EXPORT PreintegrationCombinedParams : PreintegrationParams {
  Matrix3 biasAccCovariance;    ///< continuous-time "Covariance" describing accelerometer bias random walk
  Matrix3 biasOmegaCovariance;  ///< continuous-time "Covariance" describing gyroscope bias random walk
  Matrix6 biasAccOmegaInit;     ///< covariance of bias used as initial estimate.

  /// Default constructor makes uninitialized params struct.
  /// Used for serialization.
  PreintegrationCombinedParams()
      : biasAccCovariance(I_3x3),
        biasOmegaCovariance(I_3x3),
        biasAccOmegaInit(I_6x6) {}

  /// See two named constructors below for good values of n_gravity in body frame
  PreintegrationCombinedParams(const Vector3& n_gravity) :
    PreintegrationParams(n_gravity), biasAccCovariance(I_3x3),
    biasOmegaCovariance(I_3x3), biasAccOmegaInit(I_6x6) {

  }

  // Default Params for a Z-down navigation frame, such as NED: gravity points along positive Z-axis
  static boost::shared_ptr<PreintegrationCombinedParams> MakeSharedD(double g = 9.81) {
    return boost::shared_ptr<PreintegrationCombinedParams>(new PreintegrationCombinedParams(Vector3(0, 0, g)));
  }

  // Default Params for a Z-up navigation frame, such as ENU: gravity points along negative Z-axis
  static boost::shared_ptr<PreintegrationCombinedParams> MakeSharedU(double g = 9.81) {
    return boost::shared_ptr<PreintegrationCombinedParams>(new PreintegrationCombinedParams(Vector3(0, 0, -g)));
  }

  void print(const std::string& s="") const override;
  bool equals(const PreintegratedRotationParams& other, double tol) const override;

  void setBiasAccCovariance(const Matrix3& cov) { biasAccCovariance=cov; }
  void setBiasOmegaCovariance(const Matrix3& cov) { biasOmegaCovariance=cov; }
  void setBiasAccOmegaInit(const Matrix6& cov) { biasAccOmegaInit=cov; }
  
  const Matrix3& getBiasAccCovariance() const { return biasAccCovariance; }
  const Matrix3& getBiasOmegaCovariance() const { return biasOmegaCovariance; }
  const Matrix6& getBiasAccOmegaInit() const { return biasAccOmegaInit; }
  
private:

  /** Serialization function */
  friend class boost::serialization::access;
  template <class ARCHIVE>
  void serialize(ARCHIVE& ar, const unsigned int /*version*/) {
    namespace bs = ::boost::serialization;
    ar & BOOST_SERIALIZATION_BASE_OBJECT_NVP(PreintegrationParams);
    ar & BOOST_SERIALIZATION_NVP(biasAccCovariance);
    ar & BOOST_SERIALIZATION_NVP(biasOmegaCovariance);
    ar & BOOST_SERIALIZATION_NVP(biasAccOmegaInit);
  }

public:
  GTSAM_MAKE_ALIGNED_OPERATOR_NEW
};

=======
>>>>>>> 3f32b0a5
/**
 * PreintegratedCombinedMeasurements integrates the IMU measurements
 * (rotation rates and accelerations) and the corresponding covariance matrix.
 * The measurements are then used to build the CombinedImuFactor. Integration
 * is done incrementally (ideally, one integrates the measurement as soon as
 * it is received from the IMU) so as to avoid costly integration at time of
 * factor construction.
 *
 * @ingroup navigation
 */
class GTSAM_EXPORT PreintegratedCombinedMeasurements
    : public PreintegrationType {
 public:
  typedef PreintegrationCombinedParams Params;

 protected:
  /* Covariance matrix of the preintegrated measurements
   * COVARIANCE OF: [PreintROTATION PreintPOSITION PreintVELOCITY BiasAcc
   * BiasOmega] (first-order propagation from *measurementCovariance*).
   * PreintegratedCombinedMeasurements also include the biases and keep the
   * correlation between the preintegrated measurements and the biases
   */
  Eigen::Matrix<double, 15, 15> preintMeasCov_;

  friend class CombinedImuFactor;

 public:
  /// @name Constructors
  /// @{

  /// Default constructor only for serialization and wrappers
  PreintegratedCombinedMeasurements() { preintMeasCov_.setZero(); }

  /**
   *  Default constructor, initializes the class with no measurements
   *  @param p Parameters, typically fixed in a single application
   *  @param biasHat Current estimate of acceleration and rotation rate biases
   *  @param preintMeasCov Covariance matrix used in noise model.
   */
  PreintegratedCombinedMeasurements(
      const std::shared_ptr<Params>& p,
      const imuBias::ConstantBias& biasHat = imuBias::ConstantBias(),
      const Eigen::Matrix<double, 15, 15>& preintMeasCov =
          Eigen::Matrix<double, 15, 15>::Zero())
      : PreintegrationType(p, biasHat), preintMeasCov_(preintMeasCov) {}

  /**
   *  Construct preintegrated directly from members: base class and
   * preintMeasCov
   *  @param base               PreintegrationType instance
   *  @param preintMeasCov      Covariance matrix used in noise model.
   */
  PreintegratedCombinedMeasurements(
      const PreintegrationType& base,
      const Eigen::Matrix<double, 15, 15>& preintMeasCov)
      : PreintegrationType(base), preintMeasCov_(preintMeasCov) {}

  /// Virtual destructor
  ~PreintegratedCombinedMeasurements() override {}

  /// @}

  /// @name Basic utilities
  /// @{

  /// Re-initialize PreintegratedCombinedMeasurements
  void resetIntegration() override;

  /**
   * @brief Re-initialize PreintegratedCombinedMeasurements with initial bias
   * covariance estimate.
   *
   * @param Q_init The initial bias covariance estimates as a 6x6 matrix.
   */
  void resetIntegration(const gtsam::Matrix6& Q_init);

  /// const reference to params, shadows definition in base class
  Params& p() const { return *std::static_pointer_cast<Params>(this->p_); }
  /// @}

  /// @name Access instance variables
  /// @{
  /// Return pre-integrated measurement covariance
  Matrix preintMeasCov() const { return preintMeasCov_; }
  /// @}

  /// @name Testable
  /// @{
  /// print
  void print(
      const std::string& s = "Preintegrated Measurements:") const override;
  /// equals
  bool equals(const PreintegratedCombinedMeasurements& expected,
              double tol = 1e-9) const;
  /// @}

  /// @name Main functionality
  /// @{

  /**
   * Add a single IMU measurement to the preintegration.
   * Both accelerometer and gyroscope measurements are taken to be in the sensor
   * frame and conversion to the body frame is handled by `body_P_sensor` in
   * `PreintegrationParams`.
   *
   * @param measuredAcc Measured acceleration (as given by the sensor)
   * @param measuredOmega Measured angular velocity (as given by the sensor)
   * @param dt Time interval between two consecutive IMU measurements
   */
  void integrateMeasurement(const Vector3& measuredAcc,
                            const Vector3& measuredOmega,
                            const double dt) override;

  /// @}

 private:
#ifdef GTSAM_ENABLE_BOOST_SERIALIZATION  ///
  /// Serialization function
  friend class boost::serialization::access;
  template <class ARCHIVE>
  void serialize(ARCHIVE& ar, const unsigned int /*version*/) {
    namespace bs = ::boost::serialization;
    ar& BOOST_SERIALIZATION_BASE_OBJECT_NVP(PreintegrationType);
    ar& BOOST_SERIALIZATION_NVP(preintMeasCov_);
  }
#endif

 public:
  GTSAM_MAKE_ALIGNED_OPERATOR_NEW
};

/**
 * CombinedImuFactor is a 6-ways factor involving previous state (pose and
 * velocity of the vehicle, as well as bias at previous time step), and current
 * state (pose, velocity, bias at current time step). Following the pre-
 * integration scheme proposed in [2], the CombinedImuFactor includes many IMU
 * measurements, which are "summarized" using the
 * PreintegratedCombinedMeasurements class. There are 3 main differences wrpt
 * the ImuFactor class: 1) The factor is 6-ways, meaning that it also involves
 * both biases (previous and current time step).Therefore, the factor internally
 * imposes the biases to be slowly varying; in particular, the matrices
 * "biasAccCovariance" and "biasOmegaCovariance" described the random walk that
 * models bias evolution. 2) The preintegration covariance takes into account
 * the noise in the bias estimate used for integration. 3) The covariance matrix
 * of the PreintegratedCombinedMeasurements preserves the correlation between
 * the bias uncertainty and the preintegrated measurements uncertainty.
 *
 * @ingroup navigation
 */
class GTSAM_EXPORT CombinedImuFactor
    : public NoiseModelFactorN<Pose3, Vector3, Pose3, Vector3,
                               imuBias::ConstantBias, imuBias::ConstantBias> {
 public:
 private:
  typedef CombinedImuFactor This;
  typedef NoiseModelFactorN<Pose3, Vector3, Pose3, Vector3,
                            imuBias::ConstantBias, imuBias::ConstantBias>
      Base;

  PreintegratedCombinedMeasurements _PIM_;

 public:
  // Provide access to Matrix& version of evaluateError:
  using Base::evaluateError;

  /** Shorthand for a smart pointer to a factor */
#if !defined(_MSC_VER) && __GNUC__ == 4 && __GNUC_MINOR__ > 5
  typedef typename std::shared_ptr<CombinedImuFactor> shared_ptr;
#else
  typedef std::shared_ptr<CombinedImuFactor> shared_ptr;
#endif

  /** Default constructor - only use for serialization */
  CombinedImuFactor() {}

  /**
   * Constructor
   * @param pose_i Previous pose key
   * @param vel_i  Previous velocity key
   * @param pose_j Current pose key
   * @param vel_j  Current velocity key
   * @param bias_i Previous bias key
   * @param bias_j Current bias key
   * @param PreintegratedCombinedMeasurements Combined IMU measurements
   */
  CombinedImuFactor(
      Key pose_i, Key vel_i, Key pose_j, Key vel_j, Key bias_i, Key bias_j,
      const PreintegratedCombinedMeasurements& preintegratedMeasurements);

  ~CombinedImuFactor() override {}

  /// @return a deep copy of this factor
  gtsam::NonlinearFactor::shared_ptr clone() const override;

  /** implement functions needed for Testable */

  /// @name Testable
  /// @{
  GTSAM_EXPORT friend std::ostream& operator<<(std::ostream& os,
                                               const CombinedImuFactor&);
  /// print
  void print(const std::string& s = "", const KeyFormatter& keyFormatter =
                                            DefaultKeyFormatter) const override;

  /// equals
  bool equals(const NonlinearFactor& expected,
              double tol = 1e-9) const override;
  /// @}

  /** Access the preintegrated measurements. */

  const PreintegratedCombinedMeasurements& preintegratedMeasurements() const {
    return _PIM_;
  }

  /** implement functions needed to derive from Factor */

  /// vector of errors
  Vector evaluateError(const Pose3& pose_i, const Vector3& vel_i,
                       const Pose3& pose_j, const Vector3& vel_j,
                       const imuBias::ConstantBias& bias_i,
                       const imuBias::ConstantBias& bias_j,
                       OptionalMatrixType H1, OptionalMatrixType H2,
                       OptionalMatrixType H3, OptionalMatrixType H4,
                       OptionalMatrixType H5,
                       OptionalMatrixType H6) const override;

 private:
#ifdef GTSAM_ENABLE_BOOST_SERIALIZATION
  /** Serialization function */
  friend class boost::serialization::access;
  template <class ARCHIVE>
  void serialize(ARCHIVE& ar, const unsigned int /*version*/) {
    // NoiseModelFactor6 instead of NoiseModelFactorN for backward compatibility
    ar& boost::serialization::make_nvp(
        "NoiseModelFactor6", boost::serialization::base_object<Base>(*this));
    ar& BOOST_SERIALIZATION_NVP(_PIM_);
  }
#endif

 public:
  GTSAM_MAKE_ALIGNED_OPERATOR_NEW
};
// class CombinedImuFactor

template <>
struct traits<PreintegrationCombinedParams>
    : public Testable<PreintegrationCombinedParams> {};

template <>
struct traits<PreintegratedCombinedMeasurements>
    : public Testable<PreintegratedCombinedMeasurements> {};

template <>
struct traits<CombinedImuFactor> : public Testable<CombinedImuFactor> {};

}  // namespace gtsam<|MERGE_RESOLUTION|>--- conflicted
+++ resolved
@@ -53,68 +53,6 @@
  *     Robotics: Science and Systems (RSS), 2015.
  */
 
-<<<<<<< HEAD
-/// Parameters for pre-integration using PreintegratedCombinedMeasurements:
-/// Usage: Create just a single Params and pass a shared pointer to the constructor
-struct GTSAM_EXPORT PreintegrationCombinedParams : PreintegrationParams {
-  Matrix3 biasAccCovariance;    ///< continuous-time "Covariance" describing accelerometer bias random walk
-  Matrix3 biasOmegaCovariance;  ///< continuous-time "Covariance" describing gyroscope bias random walk
-  Matrix6 biasAccOmegaInit;     ///< covariance of bias used as initial estimate.
-
-  /// Default constructor makes uninitialized params struct.
-  /// Used for serialization.
-  PreintegrationCombinedParams()
-      : biasAccCovariance(I_3x3),
-        biasOmegaCovariance(I_3x3),
-        biasAccOmegaInit(I_6x6) {}
-
-  /// See two named constructors below for good values of n_gravity in body frame
-  PreintegrationCombinedParams(const Vector3& n_gravity) :
-    PreintegrationParams(n_gravity), biasAccCovariance(I_3x3),
-    biasOmegaCovariance(I_3x3), biasAccOmegaInit(I_6x6) {
-
-  }
-
-  // Default Params for a Z-down navigation frame, such as NED: gravity points along positive Z-axis
-  static boost::shared_ptr<PreintegrationCombinedParams> MakeSharedD(double g = 9.81) {
-    return boost::shared_ptr<PreintegrationCombinedParams>(new PreintegrationCombinedParams(Vector3(0, 0, g)));
-  }
-
-  // Default Params for a Z-up navigation frame, such as ENU: gravity points along negative Z-axis
-  static boost::shared_ptr<PreintegrationCombinedParams> MakeSharedU(double g = 9.81) {
-    return boost::shared_ptr<PreintegrationCombinedParams>(new PreintegrationCombinedParams(Vector3(0, 0, -g)));
-  }
-
-  void print(const std::string& s="") const override;
-  bool equals(const PreintegratedRotationParams& other, double tol) const override;
-
-  void setBiasAccCovariance(const Matrix3& cov) { biasAccCovariance=cov; }
-  void setBiasOmegaCovariance(const Matrix3& cov) { biasOmegaCovariance=cov; }
-  void setBiasAccOmegaInit(const Matrix6& cov) { biasAccOmegaInit=cov; }
-  
-  const Matrix3& getBiasAccCovariance() const { return biasAccCovariance; }
-  const Matrix3& getBiasOmegaCovariance() const { return biasOmegaCovariance; }
-  const Matrix6& getBiasAccOmegaInit() const { return biasAccOmegaInit; }
-  
-private:
-
-  /** Serialization function */
-  friend class boost::serialization::access;
-  template <class ARCHIVE>
-  void serialize(ARCHIVE& ar, const unsigned int /*version*/) {
-    namespace bs = ::boost::serialization;
-    ar & BOOST_SERIALIZATION_BASE_OBJECT_NVP(PreintegrationParams);
-    ar & BOOST_SERIALIZATION_NVP(biasAccCovariance);
-    ar & BOOST_SERIALIZATION_NVP(biasOmegaCovariance);
-    ar & BOOST_SERIALIZATION_NVP(biasAccOmegaInit);
-  }
-
-public:
-  GTSAM_MAKE_ALIGNED_OPERATOR_NEW
-};
-
-=======
->>>>>>> 3f32b0a5
 /**
  * PreintegratedCombinedMeasurements integrates the IMU measurements
  * (rotation rates and accelerations) and the corresponding covariance matrix.
