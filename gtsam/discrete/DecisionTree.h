--- conflicted
+++ resolved
@@ -41,10 +41,6 @@
    */
   template<typename L, typename Y>
   class DecisionTree {
-<<<<<<< HEAD
-
-=======
->>>>>>> 8db7f250
    protected:
     /// Default method for comparison of two objects of type Y.
     static bool DefaultCompare(const Y& a, const Y& b) {
@@ -348,16 +344,6 @@
     return f.apply(g, op);
   }
 
-<<<<<<< HEAD
-  /// unzip a DecisionTree if its leaves are `std::pair`
-  template<typename L, typename T1, typename T2>
-  std::pair<DecisionTree<L, T1>, DecisionTree<L, T2> > unzip(const DecisionTree<L, std::pair<T1, T2> > &input) {
-    return std::make_pair(DecisionTree<L, T1>(input, [](std::pair<T1, T2> i) { return i.first; }),
-                          DecisionTree<L, T2>(input, [](std::pair<T1, T2> i) { return i.second; }));
-  }
-
-} // namespace gtsam
-=======
   /**
    * @brief unzip a DecisionTree with `std::pair` values.
    * 
@@ -373,5 +359,4 @@
                             [](std::pair<T1, T2> i) { return i.second; }));
   }
 
-}  // namespace gtsam
->>>>>>> 8db7f250
+}  // namespace gtsam