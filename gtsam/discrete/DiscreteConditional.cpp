/* ----------------------------------------------------------------------------

 * GTSAM Copyright 2010, Georgia Tech Research Corporation,
 * Atlanta, Georgia 30332-0415
 * All Rights Reserved
 * Authors: Frank Dellaert, et al. (see THANKS for the full author list)

 * See LICENSE for the license information

 * -------------------------------------------------------------------------- */

/**
 *  @file DiscreteConditional.cpp
 *  @date Feb 14, 2011
 *  @author Duy-Nguyen Ta
 *  @author Frank Dellaert
 */

#include <gtsam/discrete/DiscreteConditional.h>
#include <gtsam/discrete/Signature.h>
#include <gtsam/inference/Conditional-inst.h>
#include <gtsam/base/Testable.h>
#include <gtsam/base/debug.h>

#include <boost/make_shared.hpp>

#include <algorithm>
#include <random>
#include <stdexcept>
#include <string>
#include <vector>
#include <utility>
#include <set>

using namespace std;
using std::stringstream;
using std::vector;
using std::pair;
namespace gtsam {

// Instantiate base class
template class GTSAM_EXPORT
    Conditional<DecisionTreeFactor, DiscreteConditional>;

/* ************************************************************************** */
DiscreteConditional::DiscreteConditional(const size_t nrFrontals,
                                         const DecisionTreeFactor& f)
    : BaseFactor(f / (*f.sum(nrFrontals))), BaseConditional(nrFrontals) {}

/* ************************************************************************** */
DiscreteConditional::DiscreteConditional(size_t nrFrontals,
                                         const DiscreteKeys& keys,
                                         const ADT& potentials)
    : BaseFactor(keys, potentials), BaseConditional(nrFrontals) {}

/* ************************************************************************** */
DiscreteConditional::DiscreteConditional(const DecisionTreeFactor& joint,
                                         const DecisionTreeFactor& marginal)
    : BaseFactor(joint / marginal),
      BaseConditional(joint.size() - marginal.size()) {}

/* ************************************************************************** */
DiscreteConditional::DiscreteConditional(const DecisionTreeFactor& joint,
                                         const DecisionTreeFactor& marginal,
                                         const Ordering& orderedKeys)
    : DiscreteConditional(joint, marginal) {
  keys_.clear();
  keys_.insert(keys_.end(), orderedKeys.begin(), orderedKeys.end());
}

/* ************************************************************************** */
DiscreteConditional::DiscreteConditional(const Signature& signature)
    : BaseFactor(signature.discreteKeys(), signature.cpt()),
      BaseConditional(1) {}

/* ************************************************************************** */
DiscreteConditional DiscreteConditional::operator*(
    const DiscreteConditional& other) const {
  // Take union of frontal keys
  std::set<Key> newFrontals;
  for (auto&& key : this->frontals()) newFrontals.insert(key);
  for (auto&& key : other.frontals()) newFrontals.insert(key);

  // Check if frontals overlapped
  if (nrFrontals() + other.nrFrontals() > newFrontals.size())
    throw std::invalid_argument(
        "DiscreteConditional::operator* called with overlapping frontal keys.");

  // Now, add cardinalities.
  DiscreteKeys discreteKeys;
  for (auto&& key : frontals())
    discreteKeys.emplace_back(key, cardinality(key));
  for (auto&& key : other.frontals())
    discreteKeys.emplace_back(key, other.cardinality(key));

  // Sort
  std::sort(discreteKeys.begin(), discreteKeys.end());

  // Add parents to set, to make them unique
  std::set<DiscreteKey> parents;
  for (auto&& key : this->parents())
    if (!newFrontals.count(key)) parents.emplace(key, cardinality(key));
  for (auto&& key : other.parents())
    if (!newFrontals.count(key)) parents.emplace(key, other.cardinality(key));

  // Finally, add parents to keys, in order
  for (auto&& dk : parents) discreteKeys.push_back(dk);

  ADT product = ADT::apply(other, ADT::Ring::mul);
  return DiscreteConditional(newFrontals.size(), discreteKeys, product);
}

/* ************************************************************************** */
DiscreteConditional DiscreteConditional::marginal(Key key) const {
  if (nrParents() > 0)
    throw std::invalid_argument(
        "DiscreteConditional::marginal: single argument version only valid for "
        "fully specified joint distributions (i.e., no parents).");

  // Calculate the keys as the frontal keys without the given key.
  DiscreteKeys discreteKeys{{key, cardinality(key)}};

  // Calculate sum
  ADT adt(*this);
  for (auto&& k : frontals())
    if (k != key) adt = adt.sum(k, cardinality(k));

  // Return new factor
  return DiscreteConditional(1, discreteKeys, adt);
}

/* ************************************************************************** */
void DiscreteConditional::print(const string& s,
                                const KeyFormatter& formatter) const {
  cout << s << " P( ";
  for (const_iterator it = beginFrontals(); it != endFrontals(); ++it) {
    cout << formatter(*it) << " ";
  }
  if (nrParents()) {
    cout << "| ";
    for (const_iterator it = beginParents(); it != endParents(); ++it) {
      cout << formatter(*it) << " ";
    }
  }
<<<<<<< HEAD
  cout << ")";
=======
  cout << "):\n";
>>>>>>> d8abdc28
  ADT::print("", formatter);
  cout << endl;
}

/* ******************************************************************************** */
bool DiscreteConditional::equals(const DiscreteFactor& other,
                                 double tol) const {
  if (!dynamic_cast<const DecisionTreeFactor*>(&other)) {
    return false;
  } else {
    const DecisionTreeFactor& f(static_cast<const DecisionTreeFactor&>(other));
    return DecisionTreeFactor::equals(f, tol);
  }
}

/* ************************************************************************** */
static DiscreteConditional::ADT Choose(const DiscreteConditional& conditional,
                                       const DiscreteValues& given,
                                       bool forceComplete = true) {
  // Get the big decision tree with all the levels, and then go down the
  // branches based on the value of the parent variables.
  DiscreteConditional::ADT adt(conditional);
  size_t value;
  for (Key j : conditional.parents()) {
    try {
      value = given.at(j);
      adt = adt.choose(j, value);  // ADT keeps getting smaller.
    } catch (std::out_of_range&) {
      if (forceComplete) {
        given.print("parentsValues: ");
        throw runtime_error(
            "DiscreteConditional::Choose: parent value missing");
      }
    }
  }
  return adt;
}

/* ************************************************************************** */
DiscreteConditional::shared_ptr DiscreteConditional::choose(
    const DiscreteValues& given) const {
  ADT adt = Choose(*this, given, false);  // P(F|S=given)

  // Collect all keys not in given.
  DiscreteKeys dKeys;
  for (Key j : frontals()) {
    dKeys.emplace_back(j, this->cardinality(j));
  }
  for (size_t i = nrFrontals(); i < size(); i++) {
    Key j = keys_[i];
    if (given.count(j) == 0) {
      dKeys.emplace_back(j, this->cardinality(j));
    }
  }
  return boost::make_shared<DiscreteConditional>(nrFrontals(), dKeys, adt);
}

/* ************************************************************************** */
DecisionTreeFactor::shared_ptr DiscreteConditional::likelihood(
    const DiscreteValues& frontalValues) const {
  // Get the big decision tree with all the levels, and then go down the
  // branches based on the value of the frontal variables.
  ADT adt(*this);
  size_t value;
  for (Key j : frontals()) {
    try {
      value = frontalValues.at(j);
      adt = adt.choose(j, value);  // ADT keeps getting smaller.
    } catch (exception&) {
      frontalValues.print("frontalValues: ");
      throw runtime_error("DiscreteConditional::choose: frontal value missing");
    }
  }

  // Convert ADT to factor.
  DiscreteKeys discreteKeys;
  for (Key j : parents()) {
    discreteKeys.emplace_back(j, this->cardinality(j));
  }
  return boost::make_shared<DecisionTreeFactor>(discreteKeys, adt);
}

/* ******************************************************************************** */
DecisionTreeFactor::shared_ptr DiscreteConditional::likelihood(
    size_t parent_value) const {
  if (nrFrontals() != 1)
    throw std::invalid_argument(
        "Single value likelihood can only be invoked on single-variable "
        "conditional");
  DiscreteValues values;
  values.emplace(keys_[0], parent_value);
  return likelihood(values);
}

/* ************************************************************************** */
void DiscreteConditional::solveInPlace(DiscreteValues* values) const {
  ADT pFS = Choose(*this, *values);  // P(F|S=parentsValues)

  // Initialize
  DiscreteValues mpe;
  double maxP = 0;

  // Get all Possible Configurations
  const auto allPosbValues = frontalAssignments();

  // Find the MPE
  for (const auto& frontalVals : allPosbValues) {
    double pValueS = pFS(frontalVals);  // P(F=value|S=parentsValues)
    // Update MPE solution if better
    if (pValueS > maxP) {
      maxP = pValueS;
      mpe = frontalVals;
    }
  }

  // set values (inPlace) to mpe
  for (Key j : frontals()) {
    (*values)[j] = mpe[j];
  }
}

/* ******************************************************************************** */
void DiscreteConditional::sampleInPlace(DiscreteValues* values) const {
  assert(nrFrontals() == 1);
  Key j = (firstFrontalKey());
  size_t sampled = sample(*values); // Sample variable given parents
  (*values)[j] = sampled; // store result in partial solution
}

/* ************************************************************************** */
size_t DiscreteConditional::solve(const DiscreteValues& parentsValues) const {
  ADT pFS = Choose(*this, parentsValues);  // P(F|S=parentsValues)

  // Then, find the max over all remaining
  // TODO, only works for one key now, seems horribly slow this way
  size_t mpe = 0;
  DiscreteValues frontals;
  double maxP = 0;
  assert(nrFrontals() == 1);
  Key j = (firstFrontalKey());
  for (size_t value = 0; value < cardinality(j); value++) {
    frontals[j] = value;
    double pValueS = pFS(frontals); // P(F=value|S=parentsValues)
    // Update MPE solution if better
    if (pValueS > maxP) {
      maxP = pValueS;
      mpe = value;
    }
  }
  return mpe;
}

/* ******************************************************************************** */
size_t DiscreteConditional::sample(const DiscreteValues& parentsValues) const {
  static mt19937 rng(2);  // random number generator

  // Get the correct conditional density
  ADT pFS = Choose(*this, parentsValues);  // P(F|S=parentsValues)

  // TODO(Duy): only works for one key now, seems horribly slow this way
  if (nrFrontals() != 1) {
    throw std::invalid_argument(
        "DiscreteConditional::sample can only be called on single variable "
        "conditionals");
  }
  Key key = firstFrontalKey();
  size_t nj = cardinality(key);
  vector<double> p(nj);
  DiscreteValues frontals;
  for (size_t value = 0; value < nj; value++) {
    frontals[key] = value;
    p[value] = pFS(frontals);  // P(F=value|S=parentsValues)
    if (p[value] == 1.0) {
      return value;  // shortcut exit
    }
  }
  std::discrete_distribution<size_t> distribution(p.begin(), p.end());
  return distribution(rng);
}

/* ******************************************************************************** */
size_t DiscreteConditional::sample(size_t parent_value) const {
  if (nrParents() != 1)
    throw std::invalid_argument(
        "Single value sample() can only be invoked on single-parent "
        "conditional");
  DiscreteValues values;
  values.emplace(keys_.back(), parent_value);
  return sample(values);
}

/* ******************************************************************************** */
size_t DiscreteConditional::sample() const {
  if (nrParents() != 0)
    throw std::invalid_argument(
        "sample() can only be invoked on no-parent prior");
  DiscreteValues values;
  return sample(values);
}

/* ************************************************************************* */
vector<DiscreteValues> DiscreteConditional::frontalAssignments() const {
  vector<pair<Key, size_t>> pairs;
  for (Key key : frontals()) pairs.emplace_back(key, cardinalities_.at(key));
  vector<pair<Key, size_t>> rpairs(pairs.rbegin(), pairs.rend());
  return DiscreteValues::CartesianProduct(rpairs);
}

/* ************************************************************************* */
vector<DiscreteValues> DiscreteConditional::allAssignments() const {
  vector<pair<Key, size_t>> pairs;
  for (Key key : parents()) pairs.emplace_back(key, cardinalities_.at(key));
  for (Key key : frontals()) pairs.emplace_back(key, cardinalities_.at(key));
  vector<pair<Key, size_t>> rpairs(pairs.rbegin(), pairs.rend());
  return DiscreteValues::CartesianProduct(rpairs);
}

/* ************************************************************************* */
// Print out signature.
static void streamSignature(const DiscreteConditional& conditional,
                            const KeyFormatter& keyFormatter,
                            stringstream* ss) {
  *ss << "P(";
  bool first = true;
  for (Key key : conditional.frontals()) {
    if (!first) *ss << ",";
    *ss << keyFormatter(key);
    first = false;
  }
  if (conditional.nrParents() > 0) {
    *ss << "|";
    bool first = true;
    for (Key parent : conditional.parents()) {
      if (!first) *ss << ",";
      *ss << keyFormatter(parent);
      first = false;
    }
  }
  *ss << "):";
}

/* ************************************************************************* */
std::string DiscreteConditional::markdown(const KeyFormatter& keyFormatter,
                                          const Names& names) const {
  stringstream ss;
  ss << " *";
  streamSignature(*this, keyFormatter, &ss);
  ss << "*\n" << std::endl;
  if (nrParents() == 0) {
    // We have no parents, call factor method.
    ss << DecisionTreeFactor::markdown(keyFormatter, names);
    return ss.str();
  }

  // Print out header.
  ss << "|";
  for (Key parent : parents()) {
    ss << "*" << keyFormatter(parent) << "*|";
  }

  auto frontalAssignments = this->frontalAssignments();
  for (const auto& a : frontalAssignments) {
    for (auto&& it = beginFrontals(); it != endFrontals(); ++it) {
      size_t index = a.at(*it);
      ss << DiscreteValues::Translate(names, *it, index);
    }
    ss << "|";
  }
  ss << "\n";

  // Print out separator with alignment hints.
  ss << "|";
  size_t n = frontalAssignments.size();
  for (size_t j = 0; j < nrParents() + n; j++) ss << ":-:|";
  ss << "\n";

  // Print out all rows.
  size_t count = 0;
  for (const auto& a : allAssignments()) {
    if (count == 0) {
      ss << "|";
      for (auto&& it = beginParents(); it != endParents(); ++it) {
        size_t index = a.at(*it);
        ss << DiscreteValues::Translate(names, *it, index) << "|";
      }
    }
    ss << operator()(a) << "|";
    count = (count + 1) % n;
    if (count == 0) ss << "\n";
  }
  return ss.str();
}

/* ************************************************************************ */
string DiscreteConditional::html(const KeyFormatter& keyFormatter,
                                 const Names& names) const {
  stringstream ss;
  ss << "<div>\n<p>  <i>";
  streamSignature(*this, keyFormatter, &ss);
  ss << "</i></p>\n";
  if (nrParents() == 0) {
    // We have no parents, call factor method.
    ss << DecisionTreeFactor::html(keyFormatter, names);
    return ss.str();
  }

  // Print out preamble.
  ss << "<table class='DiscreteConditional'>\n  <thead>\n";

  // Print out header row.
  ss << "    <tr>";
  for (Key parent : parents()) {
    ss << "<th><i>" << keyFormatter(parent) << "</i></th>";
  }
  auto frontalAssignments = this->frontalAssignments();
  for (const auto& a : frontalAssignments) {
    ss << "<th>";
    for (auto&& it = beginFrontals(); it != endFrontals(); ++it) {
      size_t index = a.at(*it);
      ss << DiscreteValues::Translate(names, *it, index);
    }
    ss << "</th>";
  }
  ss << "</tr>\n";

  // Finish header and start body.
  ss << "  </thead>\n  <tbody>\n";

  // Output all rows, one per assignment:
  size_t count = 0, n = frontalAssignments.size();
  for (const auto& a : allAssignments()) {
    if (count == 0) {
      ss << "    <tr>";
      for (auto&& it = beginParents(); it != endParents(); ++it) {
        size_t index = a.at(*it);
        ss << "<th>" << DiscreteValues::Translate(names, *it, index) << "</th>";
      }
    }
    ss << "<td>" << operator()(a) << "</td>";  // value
    count = (count + 1) % n;
    if (count == 0) ss << "</tr>\n";
  }

  // Finish up
  ss << "  </tbody>\n</table>\n</div>";
  return ss.str();
}

/* ************************************************************************* */

}  // namespace gtsam<|MERGE_RESOLUTION|>--- conflicted
+++ resolved
@@ -142,11 +142,7 @@
       cout << formatter(*it) << " ";
     }
   }
-<<<<<<< HEAD
-  cout << ")";
-=======
   cout << "):\n";
->>>>>>> d8abdc28
   ADT::print("", formatter);
   cout << endl;
 }
