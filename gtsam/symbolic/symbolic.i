--- conflicted
+++ resolved
@@ -218,7 +218,10 @@
   gtsam::SymbolicFactorGraph* joint(size_t key1, size_t key2) const;
   gtsam::SymbolicBayesNet* jointBayesNet(size_t key1, size_t key2) const;
 
-<<<<<<< HEAD
+  string dot(const gtsam::KeyFormatter& keyFormatter =
+                 gtsam::DefaultKeyFormatter) const;
+};
+
 class SymbolicBayesTreeClique {
   SymbolicBayesTreeClique();
   // SymbolicBayesTreeClique(gtsam::sharedConditional* conditional);
@@ -254,9 +257,6 @@
   bool equals(const gtsam::VariableIndex& other, double tol) const;
   void print(string s = "VariableIndex: ",
              const gtsam::KeyFormatter& keyFormatter =
-=======
-  string dot(const gtsam::KeyFormatter& keyFormatter =
->>>>>>> 3f32b0a5
                  gtsam::DefaultKeyFormatter) const;
 };
 
