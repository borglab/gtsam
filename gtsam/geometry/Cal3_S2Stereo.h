--- conflicted
+++ resolved
@@ -154,28 +154,8 @@
   };
 
   // Define GTSAM traits
-<<<<<<< HEAD
-  namespace traits {
-
-  template<>
-  struct GTSAM_EXPORT is_manifold<Cal3_S2Stereo> : public boost::true_type{
-  };
-
-  template<>
-  struct GTSAM_EXPORT dimension<Cal3_S2Stereo> : public boost::integral_constant<int, 6>{
-  };
-
-  template<>
-  struct GTSAM_EXPORT zero<Cal3_S2Stereo> {
-    static Cal3_S2Stereo value() { return Cal3_S2Stereo();}
-  };
-
-  }
-
-=======
   template<>
   struct traits<Cal3_S2Stereo> : public internal::Manifold<Cal3_S2Stereo> {
   };
 
->>>>>>> 6b47b914
 } // \ namespace gtsam