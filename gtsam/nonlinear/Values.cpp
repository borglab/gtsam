--- conflicted
+++ resolved
@@ -199,8 +199,6 @@
     }
   }
 
-<<<<<<< HEAD
-=======
   /* ************************************************************************ */
   void Values::insert_or_assign(Key j, const Value& val) {
     if (this->exists(j)) {
@@ -220,7 +218,6 @@
     }
   }
 
->>>>>>> c57988fe
   /* ************************************************************************* */
   void Values::erase(Key j) {
     KeyValueMap::iterator item = values_.find(j);
