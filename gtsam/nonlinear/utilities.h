/* ----------------------------------------------------------------------------

 * GTSAM Copyright 2010, Georgia Tech Research Corporation,
 * Atlanta, Georgia 30332-0415
 * All Rights Reserved
 * Authors: Frank Dellaert, et al. (see THANKS for the full author list)

 * See LICENSE for the license information

 * -------------------------------------------------------------------------- */

/**
 * @file    utilities.h
 * @brief   Contains *generic* global functions designed particularly for the matlab interface
 * @author  Stephen Williams
 */

#pragma once

#include <gtsam/inference/Symbol.h>
#include <gtsam/slam/ProjectionFactor.h>
#include <gtsam/linear/Sampler.h>
#include <gtsam/nonlinear/NonlinearFactorGraph.h>
#include <gtsam/nonlinear/NonlinearFactor.h>
#include <gtsam/nonlinear/Values.h>
#include <gtsam/geometry/Point2.h>
#include <gtsam/geometry/Point3.h>
#include <gtsam/geometry/Pose2.h>
#include <gtsam/geometry/Pose3.h>
#include <gtsam/geometry/Cal3_S2.h>
#include <gtsam/geometry/PinholeCamera.h>

#include <exception>

namespace gtsam {

namespace utilities {

// Create a KeyList from indices
FastList<Key> createKeyList(const Vector& I) {
  FastList<Key> set;
  for (int i = 0; i < I.size(); i++)
    set.push_back(I[i]);
  return set;
}

// Create a KeyList from indices using symbol
FastList<Key> createKeyList(std::string s, const Vector& I) {
  FastList<Key> set;
  char c = s[0];
  for (int i = 0; i < I.size(); i++)
    set.push_back(Symbol(c, I[i]));
  return set;
}

// Create a KeyVector from indices
KeyVector createKeyVector(const Vector& I) {
  KeyVector set;
  for (int i = 0; i < I.size(); i++)
    set.push_back(I[i]);
  return set;
}

// Create a KeyVector from indices using symbol
KeyVector createKeyVector(std::string s, const Vector& I) {
  KeyVector set;
  char c = s[0];
  for (int i = 0; i < I.size(); i++)
    set.push_back(Symbol(c, I[i]));
  return set;
}

// Create a KeySet from indices
KeySet createKeySet(const Vector& I) {
  KeySet set;
  for (int i = 0; i < I.size(); i++)
    set.insert(I[i]);
  return set;
}

// Create a KeySet from indices using symbol
KeySet createKeySet(std::string s, const Vector& I) {
  KeySet set;
  char c = s[0];
  for (int i = 0; i < I.size(); i++)
    set.insert(symbol(c, I[i]));
  return set;
}

/// Extract all Point2 values into a single matrix [x y]
Matrix extractPoint2(const Values& values) {
  const auto points = values.extract<gtsam::Point2>();
  // Point2 is aliased as a gtsam::Vector in the wrapper
  const auto points2 = values.extract<gtsam::Vector>();

  Matrix result(points.size() + points2.size(), 2);

  size_t j = 0;
  for (const auto& key_value : points) {
    result.row(j++) = key_value.second;
  }
  for (const auto& key_value : points2) {
    if (key_value.second.rows() == 2) {
      result.row(j++) = key_value.second;
    }
  }
  return result;
}

/// Extract all Point3 values into a single matrix [x y z]
Matrix extractPoint3(const Values& values) {
  const auto points = values.extract<gtsam::Point3>();
  // Point3 is aliased as a gtsam::Vector in the wrapper
  const auto points2 = values.extract<gtsam::Vector>();

  Matrix result(points.size() + points2.size(), 3);

  size_t j = 0;
  for (const auto& key_value : points) {
    result.row(j++) = key_value.second;
  }
  for (const auto& key_value : points2) {
    if (key_value.second.rows() == 3) {
      result.row(j++) = key_value.second;
    }
  }
  return result;
}

/// Extract all Pose3 values
Values allPose2s(const Values& values) {
  Values result;
  for(const auto& key_value: values.extract<Pose2>())
    result.insert(key_value.first, key_value.second);
  return result;
}

/// Extract all Pose2 values into a single matrix [x y theta]
Matrix extractPose2(const Values& values) {
  const auto poses = values.extract<Pose2>();
  Matrix result(poses.size(), 3);
  size_t j = 0;
  for(const auto& key_value: poses)
    result.row(j++) << key_value.second.x(), key_value.second.y(), key_value.second.theta();
  return result;
}

/// Extract all Pose3 values
Values allPose3s(const Values& values) {
  Values result;
  for(const auto& key_value: values.extract<Pose3>())
    result.insert(key_value.first, key_value.second);
  return result;
}

/// Extract all Pose3 values into a single matrix [r11 r12 r13 r21 r22 r23 r31 r32 r33 x y z]
Matrix extractPose3(const Values& values) {
  const auto poses = values.extract<Pose3>();
  Matrix result(poses.size(), 12);
  size_t j = 0;
  for(const auto& key_value: poses) {
    result.row(j).segment(0, 3) << key_value.second.rotation().matrix().row(0);
    result.row(j).segment(3, 3) << key_value.second.rotation().matrix().row(1);
    result.row(j).segment(6, 3) << key_value.second.rotation().matrix().row(2);
    result.row(j).tail(3) = key_value.second.translation();
    j++;
  }
  return result;
}

<<<<<<< HEAD
=======
/// Extract all Vector values with a given symbol character into an mxn matrix,
/// where m is the number of symbols that match the character and n is the
/// dimension of the variables.  If not all variables have dimension n, then a
/// runtime error will be thrown.  The order of returned values are sorted by
/// the symbol.
/// For example, calling extractVector(values, 'x'), where values contains 200
/// variables x1, x2, ..., x200 of type Vector each 5-dimensional, will return a
/// 200x5 matrix with row i containing xi.
Matrix extractVectors(const Values& values, char c) {
  const auto vectors = values.extract<Vector>(Symbol::ChrTest(c));
  if (vectors.size() == 0) {
    return Matrix();
  }
  auto dim = vectors.begin()->second.size();
  Matrix result(vectors.size(), dim);
  Eigen::Index rowi = 0;
  for (const auto& kv : vectors) {
    if (kv.second.size() != dim) {
      throw std::runtime_error(
          "Tried to extract different-sized vectors into a single matrix");
    }
    result.row(rowi) = kv.second;
    ++rowi;
  }
  return result;
}

>>>>>>> c57988fe
/// Perturb all Point2 values using normally distributed noise
void perturbPoint2(Values& values, double sigma, int32_t seed = 42u) {
  noiseModel::Isotropic::shared_ptr model =
      noiseModel::Isotropic::Sigma(2, sigma);
  Sampler sampler(model, seed);
  for (const auto& key_value : values.extract<Point2>()) {
    values.update<Point2>(key_value.first,
                          key_value.second + Point2(sampler.sample()));
  }
  for (const auto& key_value : values.extract<gtsam::Vector>()) {
    if (key_value.second.rows() == 2) {
      values.update<gtsam::Vector>(key_value.first,
                                   key_value.second + Point2(sampler.sample()));
    }
  }
}

/// Perturb all Pose2 values using normally distributed noise
void perturbPose2(Values& values, double sigmaT, double sigmaR, int32_t seed =
    42u) {
  noiseModel::Diagonal::shared_ptr model = noiseModel::Diagonal::Sigmas(
      Vector3(sigmaT, sigmaT, sigmaR));
  Sampler sampler(model, seed);
  for(const auto& key_value: values.extract<Pose2>()) {
    values.update<Pose2>(key_value.first, key_value.second.retract(sampler.sample()));
  }
}

/// Perturb all Point3 values using normally distributed noise
void perturbPoint3(Values& values, double sigma, int32_t seed = 42u) {
  noiseModel::Isotropic::shared_ptr model =
      noiseModel::Isotropic::Sigma(3, sigma);
  Sampler sampler(model, seed);
  for (const auto& key_value : values.extract<Point3>()) {
    values.update<Point3>(key_value.first,
                          key_value.second + Point3(sampler.sample()));
  }
  for (const auto& key_value : values.extract<gtsam::Vector>()) {
    if (key_value.second.rows() == 3) {
      values.update<gtsam::Vector>(key_value.first,
                                   key_value.second + Point3(sampler.sample()));
    }
  }
}

/**
 * @brief Insert a number of initial point values by backprojecting
 * 
 * @param values The values dict to insert the backprojections to.
 * @param camera The camera model.
 * @param J Vector of key indices.
 * @param Z 2*J matrix of pixel values.
 * @param depth Initial depth value.
 */
void insertBackprojections(Values& values, const PinholeCamera<Cal3_S2>& camera,
    const Vector& J, const Matrix& Z, double depth) {
  if (Z.rows() != 2)
    throw std::invalid_argument("insertBackProjections: Z must be 2*J");
  if (Z.cols() != J.size())
    throw std::invalid_argument(
        "insertBackProjections: J and Z must have same number of entries");
  for (int k = 0; k < Z.cols(); k++) {
    Point2 p(Z(0, k), Z(1, k));
    Point3 P = camera.backproject(p, depth);
    values.insert(J(k), P);
  }
}

/**
 * @brief Insert multiple projection factors for a single pose key
 * 
 * @param graph The nonlinear factor graph to add the factors to.
 * @param i Camera key.
 * @param J Vector of key indices.
 * @param Z 2*J matrix of pixel values.
 * @param model Factor noise model.
 * @param K Calibration matrix.
 * @param body_P_sensor Pose of the camera sensor in the body frame.
 */
void insertProjectionFactors(NonlinearFactorGraph& graph, Key i,
    const Vector& J, const Matrix& Z, const SharedNoiseModel& model,
    const Cal3_S2::shared_ptr K, const Pose3& body_P_sensor = Pose3()) {
  if (Z.rows() != 2)
    throw std::invalid_argument("addMeasurements: Z must be 2*K");
  if (Z.cols() != J.size())
    throw std::invalid_argument(
        "addMeasurements: J and Z must have same number of entries");
  for (int k = 0; k < Z.cols(); k++) {
    graph.push_back(
        boost::make_shared<GenericProjectionFactor<Pose3, Point3> >(
            Point2(Z(0, k), Z(1, k)), model, i, Key(J(k)), K, body_P_sensor));
  }
}

/// Calculate the errors of all projection factors in a graph
Matrix reprojectionErrors(const NonlinearFactorGraph& graph,
    const Values& values) {
  // first count
  size_t K = 0, k = 0;
  for(const NonlinearFactor::shared_ptr& f: graph)
    if (boost::dynamic_pointer_cast<const GenericProjectionFactor<Pose3, Point3> >(
        f))
      ++K;
  // now fill
  Matrix errors(2, K);
  for(const NonlinearFactor::shared_ptr& f: graph) {
    boost::shared_ptr<const GenericProjectionFactor<Pose3, Point3> > p =
        boost::dynamic_pointer_cast<const GenericProjectionFactor<Pose3, Point3> >(
            f);
    if (p)
      errors.col(k++) = p->unwhitenedError(values);
  }
  return errors;
}

/// Convert from local to world coordinates
Values localToWorld(const Values& local, const Pose2& base,
    const KeyVector user_keys = KeyVector()) {

  Values world;

  // if no keys given, get all keys from local values
  KeyVector keys(user_keys);
  if (keys.size()==0)
    keys = local.keys();

  // Loop over all keys
  for(Key key: keys) {
    try {
      // if value is a Pose2, compose it with base pose
      Pose2 pose = local.at<Pose2>(key);
      world.insert(key, base.compose(pose));
    } catch (const std::exception& e1) {
      try {
        // if value is a Point2, transform it from base pose
        Point2 point = local.at<Point2>(key);
        world.insert(key, base.transformFrom(point));
      } catch (const std::exception& e2) {
        // if not Pose2 or Point2, do nothing
        #ifndef NDEBUG
          std::cerr << "Values[key] is neither Pose2 nor Point2, so skip" << std::endl;
        #endif
      }
    }
  }
  return world;
}

} // namespace utilities

}
<|MERGE_RESOLUTION|>--- conflicted
+++ resolved
@@ -168,8 +168,6 @@
   return result;
 }
 
-<<<<<<< HEAD
-=======
 /// Extract all Vector values with a given symbol character into an mxn matrix,
 /// where m is the number of symbols that match the character and n is the
 /// dimension of the variables.  If not all variables have dimension n, then a
@@ -197,7 +195,6 @@
   return result;
 }
 
->>>>>>> c57988fe
 /// Perturb all Point2 values using normally distributed noise
 void perturbPoint2(Values& values, double sigma, int32_t seed = 42u) {
   noiseModel::Isotropic::shared_ptr model =
