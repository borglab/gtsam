--- conflicted
+++ resolved
@@ -74,11 +74,7 @@
   bool equals(const BinaryMeasurement &expected, double tol = 1e-9) const {
     const BinaryMeasurement<T> *e =
         dynamic_cast<const BinaryMeasurement<T> *>(&expected);
-<<<<<<< HEAD
-    return e != nullptr && Factor::equals(e) &&
-=======
     return e != nullptr && Factor::equals(*e) &&
->>>>>>> de7b56a4
            traits<T>::Equals(this->measured_, e->measured_, tol) &&
            noiseModel_->equals(*expected.noiseModel());
   }
